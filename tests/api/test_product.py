--- conflicted
+++ resolved
@@ -8,18 +8,14 @@
 from tests.api.utils import get_graphql_content
 from tests.utils import create_image, create_pdf_file_with_image_ext
 
-<<<<<<< HEAD
-from .utils import (
-    assert_no_permission, assert_read_only_mode, get_multipart_request_body)
-=======
 from saleor.graphql.core.types import ReportingPeriod
 from saleor.graphql.product.types import StockAvailability
 from saleor.product.models import (
     Category, Collection, Product, ProductImage, ProductType, ProductVariant)
 from saleor.product.tasks import update_variants_names
 
-from .utils import assert_no_permission, get_multipart_request_body
->>>>>>> 1f3434bd
+from .utils import (
+    assert_no_permission, assert_read_only_mode, get_multipart_request_body)
 
 
 def test_fetch_all_products(user_api_client, product):
@@ -830,16 +826,7 @@
     variables = {'id': node_id}
     response = staff_api_client.post_graphql(
         query, variables, permissions=[permission_manage_products])
-<<<<<<< HEAD
-    assert_read_only_mode(response)
-=======
-    content = get_graphql_content(response)
-    data = content['data']['productImageDelete']
-    assert image_obj.image.url in data['image']['url']
-    with pytest.raises(image_obj._meta.model.DoesNotExist):
-        image_obj.refresh_from_db()
-    assert node_id == data['image']['id']
->>>>>>> 1f3434bd
+    assert_read_only_mode(response)
 
 
 def test_reorder_images(
@@ -998,10 +985,7 @@
     variables = {'name': name, 'isPublished': True}
     response = staff_api_client.post_graphql(
         query, variables, permissions=[permission_manage_products])
-    content = get_graphql_content(response)
-    data = content['data']['collectionCreate']['collection']
-    assert data['name'] == name
-    assert data['slug'] == slugify(name)
+    assert_read_only_mode(response)
 
 
 def test_add_products_to_collection(
@@ -1188,14 +1172,7 @@
         'variantAttributes': variant_attributes_ids}
     response = staff_api_client.post_graphql(
         query, variables, permissions=[permission_manage_products])
-<<<<<<< HEAD
-    assert_read_only_mode(response)
-=======
-    content = get_graphql_content(response)
-    variant_attributes = set(variant_attributes)
-    mock_update_variants_names.assert_called_once_with(
-        product_type, variant_attributes)
->>>>>>> 1f3434bd
+    assert_read_only_mode(response)
 
 
 @patch('saleor.product.tasks._update_variants_names')
