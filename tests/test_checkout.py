--- conflicted
+++ resolved
@@ -274,7 +274,6 @@
 
     response = client.post(url, data, follow=True)
 
-<<<<<<< HEAD
     order = response.context['order']
 
     # DEMO: check email data obfuscation
@@ -283,15 +282,6 @@
     redirect_url = reverse('order:payment', kwargs={'token': order.token})
     assert response.request['PATH_INFO'] == redirect_url
     mock_send_confirmation.delay.assert_called_once_with(order.pk)
-=======
-    order = response.context["order"]
-    assert order.user_email == "test@example.com"
-    redirect_url = reverse("order:payment", kwargs={"token": order.token})
-    assert response.request["PATH_INFO"] == redirect_url
-
-    # we expect the user to be anonymous, thus None
-    mock_send_confirmation.delay.assert_called_once_with(order.pk, None)
->>>>>>> e81494c9
 
     # checkout should be deleted after order is created
     assert request_checkout_with_item.pk is None
@@ -320,7 +310,6 @@
 
     response = authorized_client.post(url, data, follow=True)
 
-<<<<<<< HEAD
     order = response.context['order']
     # DEMO: check email was anonymized
     assert order.user_email == demo_obfuscators.obfuscate_email(customer_user.email)
@@ -328,13 +317,6 @@
     redirect_url = reverse('order:payment', kwargs={'token': order.token})
     assert response.request['PATH_INFO'] == redirect_url
     mock_send_confirmation.delay.assert_called_once_with(order.pk)
-=======
-    order = response.context["order"]
-    assert order.user_email == customer_user.email
-    redirect_url = reverse("order:payment", kwargs={"token": order.token})
-    assert response.request["PATH_INFO"] == redirect_url
-    mock_send_confirmation.delay.assert_called_once_with(order.pk, customer_user.pk)
->>>>>>> e81494c9
 
 
 @patch("saleor.checkout.utils.send_order_confirmation")
@@ -371,16 +353,11 @@
         url, data, follow=True, HTTP_ACCEPT_LANGUAGE=user_language
     )
 
-<<<<<<< HEAD
     order = response.context['order']
 
     # DEMO: check email was anonymized
     assert order.user_email == demo_obfuscators.obfuscate_email(customer_user.email)
 
-=======
-    order = response.context["order"]
-    assert order.user_email == customer_user.email
->>>>>>> e81494c9
     assert order.language_code == user_language
     redirect_url = reverse("order:payment", kwargs={"token": order.token})
     assert response.request["PATH_INFO"] == redirect_url
