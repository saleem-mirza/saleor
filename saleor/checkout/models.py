--- conflicted
+++ resolved
@@ -65,11 +65,7 @@
     token = models.UUIDField(primary_key=True, default=uuid4, editable=False)
     quantity = models.PositiveIntegerField(default=0)
     channel = models.ForeignKey(
-<<<<<<< HEAD
-        Channel, null=True, related_name="checkouts", on_delete=models.PROTECT,
-=======
         Channel, related_name="checkouts", on_delete=models.PROTECT,
->>>>>>> 5974b8b2
     )
     billing_address = models.ForeignKey(
         Address, related_name="+", editable=False, null=True, on_delete=models.SET_NULL
