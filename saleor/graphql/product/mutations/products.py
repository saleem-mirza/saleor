from collections import defaultdict
from typing import Iterable, List, Tuple, Union

import graphene
from django.core.exceptions import ObjectDoesNotExist, ValidationError
from django.db import transaction
from django.db.models import Q, QuerySet
from django.utils.text import slugify
from graphene.types import InputObjectType
from graphql_relay import from_global_id

from ....core.exceptions import PermissionDenied
from ....core.permissions import ProductPermissions
from ....order import OrderStatus, models as order_models
from ....product import models
from ....product.error_codes import ProductErrorCode
from ....product.tasks import (
    update_product_discounted_price_task,
    update_products_discounted_prices_of_catalogues_task,
    update_variants_names,
)
from ....product.thumbnails import (
    create_category_background_image_thumbnails,
    create_collection_background_image_thumbnails,
    create_product_thumbnails,
)
from ....product.utils import delete_categories, get_products_ids_without_variants
from ....product.utils.attributes import (
    associate_attribute_values_to_instance,
    generate_name_for_variant,
)
from ...channel import ChannelContext
from ...core.mutations import BaseMutation, ModelDeleteMutation, ModelMutation
from ...core.scalars import WeightScalar
from ...core.types import SeoInput, Upload
from ...core.types.common import CollectionProductError, ProductError
from ...core.utils import (
    clean_seo_fields,
    from_global_id_strict_type,
    get_duplicated_values,
    validate_image_file,
    validate_slug_and_generate_if_needed,
)
from ...core.utils.reordering import perform_reordering
from ...meta.deprecated.mutations import ClearMetaBaseMutation, UpdateMetaBaseMutation
from ...warehouse.types import Warehouse
from ..types import (
    Category,
    Collection,
    Product,
    ProductImage,
    ProductType,
    ProductVariant,
)
from ..utils import (
    create_stocks,
    get_used_attribute_values_for_variant,
    get_used_variants_attribute_values,
    validate_attributes_input_for_product,
    validate_attributes_input_for_variant,
)
from .common import ReorderInput


class CategoryInput(graphene.InputObjectType):
    description = graphene.String(description="Category description (HTML/text).")
    description_json = graphene.JSONString(description="Category description (JSON).")
    name = graphene.String(description="Category name.")
    slug = graphene.String(description="Category slug.")
    seo = SeoInput(description="Search engine optimization fields.")
    background_image = Upload(description="Background image file.")
    background_image_alt = graphene.String(description="Alt text for an image.")


class CategoryCreate(ModelMutation):
    class Arguments:
        input = CategoryInput(
            required=True, description="Fields required to create a category."
        )
        parent_id = graphene.ID(
            description=(
                "ID of the parent category. If empty, category will be top level "
                "category."
            ),
            name="parent",
        )

    class Meta:
        description = "Creates a new category."
        model = models.Category
        permissions = (ProductPermissions.MANAGE_PRODUCTS,)
        error_type_class = ProductError
        error_type_field = "product_errors"

    @classmethod
    def clean_input(cls, info, instance, data):
        cleaned_input = super().clean_input(info, instance, data)
        try:
            cleaned_input = validate_slug_and_generate_if_needed(
                instance, "name", cleaned_input
            )
        except ValidationError as error:
            error.code = ProductErrorCode.REQUIRED.value
            raise ValidationError({"slug": error})
        parent_id = data["parent_id"]
        if parent_id:
            parent = cls.get_node_or_error(
                info, parent_id, field="parent", only_type=Category
            )
            cleaned_input["parent"] = parent
        if data.get("background_image"):
            image_data = info.context.FILES.get(data["background_image"])
            validate_image_file(image_data, "background_image")
        clean_seo_fields(cleaned_input)
        return cleaned_input

    @classmethod
    def perform_mutation(cls, root, info, **data):
        parent_id = data.pop("parent_id", None)
        data["input"]["parent_id"] = parent_id
        return super().perform_mutation(root, info, **data)

    @classmethod
    def save(cls, info, instance, cleaned_input):
        instance.save()
        if cleaned_input.get("background_image"):
            create_category_background_image_thumbnails.delay(instance.pk)


class CategoryUpdate(CategoryCreate):
    class Arguments:
        id = graphene.ID(required=True, description="ID of a category to update.")
        input = CategoryInput(
            required=True, description="Fields required to update a category."
        )

    class Meta:
        description = "Updates a category."
        model = models.Category
        permissions = (ProductPermissions.MANAGE_PRODUCTS,)
        error_type_class = ProductError
        error_type_field = "product_errors"


class CategoryDelete(ModelDeleteMutation):
    class Arguments:
        id = graphene.ID(required=True, description="ID of a category to delete.")

    class Meta:
        description = "Deletes a category."
        model = models.Category
        permissions = (ProductPermissions.MANAGE_PRODUCTS,)
        error_type_class = ProductError
        error_type_field = "product_errors"

    @classmethod
    def perform_mutation(cls, _root, info, **data):
        if not cls.check_permissions(info.context):
            raise PermissionDenied()
        node_id = data.get("id")
        instance = cls.get_node_or_error(info, node_id, only_type=Category)

        db_id = instance.id

        delete_categories([db_id])

        instance.id = db_id
        return cls.success_response(instance)


class CollectionInput(graphene.InputObjectType):
    is_published = graphene.Boolean(
        description="Informs whether a collection is published."
    )
    name = graphene.String(description="Name of the collection.")
    slug = graphene.String(description="Slug of the collection.")
    description = graphene.String(
        description="Description of the collection (HTML/text)."
    )
    description_json = graphene.JSONString(
        description="Description of the collection (JSON)."
    )
    background_image = Upload(description="Background image file.")
    background_image_alt = graphene.String(description="Alt text for an image.")
    seo = SeoInput(description="Search engine optimization fields.")
    publication_date = graphene.Date(description="Publication date. ISO 8601 standard.")


class CollectionCreateInput(CollectionInput):
    products = graphene.List(
        graphene.ID,
        description="List of products to be added to the collection.",
        name="products",
    )


class CollectionCreate(ModelMutation):
    class Arguments:
        input = CollectionCreateInput(
            required=True, description="Fields required to create a collection."
        )

    class Meta:
        description = "Creates a new collection."
        model = models.Collection
        permissions = (ProductPermissions.MANAGE_PRODUCTS,)
        error_type_class = ProductError
        error_type_field = "product_errors"

    @classmethod
    def clean_input(cls, info, instance, data):
        cleaned_input = super().clean_input(info, instance, data)
        try:
            cleaned_input = validate_slug_and_generate_if_needed(
                instance, "name", cleaned_input
            )
        except ValidationError as error:
            error.code = ProductErrorCode.REQUIRED.value
            raise ValidationError({"slug": error})
        if data.get("background_image"):
            image_data = info.context.FILES.get(data["background_image"])
            validate_image_file(image_data, "background_image")
        is_published = cleaned_input.get("is_published")
        publication_date = cleaned_input.get("publication_date")
        if is_published and not publication_date:
            cleaned_input["publication_date"] = datetime.date.today()
        clean_seo_fields(cleaned_input)
        return cleaned_input

    @classmethod
    def save(cls, info, instance, cleaned_input):
        instance.save()
        if cleaned_input.get("background_image"):
            create_collection_background_image_thumbnails.delay(instance.pk)


class CollectionUpdate(CollectionCreate):
    class Arguments:
        id = graphene.ID(required=True, description="ID of a collection to update.")
        input = CollectionInput(
            required=True, description="Fields required to update a collection."
        )

    class Meta:
        description = "Updates a collection."
        model = models.Collection
        permissions = (ProductPermissions.MANAGE_PRODUCTS,)
        error_type_class = ProductError
        error_type_field = "product_errors"

    @classmethod
    def save(cls, info, instance, cleaned_input):
        if cleaned_input.get("background_image"):
            create_collection_background_image_thumbnails.delay(instance.pk)
        instance.save()


class CollectionDelete(ModelDeleteMutation):
    class Arguments:
        id = graphene.ID(required=True, description="ID of a collection to delete.")

    class Meta:
        description = "Deletes a collection."
        model = models.Collection
        permissions = (ProductPermissions.MANAGE_PRODUCTS,)
        error_type_class = ProductError
        error_type_field = "product_errors"


class MoveProductInput(graphene.InputObjectType):
    product_id = graphene.ID(
        description="The ID of the product to move.", required=True
    )
    sort_order = graphene.Int(
        description=(
            "The relative sorting position of the product (from -inf to +inf) "
            "starting from the first given product's actual position."
            "1 moves the item one position forward, -1 moves the item one position "
            "backward, 0 leaves the item unchanged."
        )
    )


class CollectionReorderProducts(BaseMutation):
    collection = graphene.Field(
        Collection, description="Collection from which products are reordered."
    )

    class Meta:
        description = "Reorder the products of a collection."
        permissions = (ProductPermissions.MANAGE_PRODUCTS,)
        error_type_class = ProductError
        error_type_field = "product_errors"

    class Arguments:
        collection_id = graphene.Argument(
            graphene.ID, required=True, description="ID of a collection."
        )
        moves = graphene.List(
            MoveProductInput,
            required=True,
            description="The collection products position operations.",
        )

    @classmethod
    def perform_mutation(cls, _root, info, collection_id, moves):
        pk = from_global_id_strict_type(
            collection_id, only_type=Collection, field="collection_id"
        )

        try:
            collection = models.Collection.objects.prefetch_related(
                "collectionproduct"
            ).get(pk=pk)
        except ObjectDoesNotExist:
            raise ValidationError(
                {
                    "collection_id": ValidationError(
                        f"Couldn't resolve to a collection: {collection_id}",
                        code=ProductErrorCode.NOT_FOUND,
                    )
                }
            )

        m2m_related_field = collection.collectionproduct

        operations = {}

        # Resolve the products
        for move_info in moves:
            product_pk = from_global_id_strict_type(
                move_info.product_id, only_type=Product, field="moves"
            )

            try:
                m2m_info = m2m_related_field.get(product_id=int(product_pk))
            except ObjectDoesNotExist:
                raise ValidationError(
                    {
                        "moves": ValidationError(
                            f"Couldn't resolve to a product: {move_info.product_id}",
                            code=ProductErrorCode.NOT_FOUND,
                        )
                    }
                )
            operations[m2m_info.pk] = move_info.sort_order

        with transaction.atomic():
            perform_reordering(m2m_related_field, operations)
        return CollectionReorderProducts(collection=collection)


class CollectionAddProducts(BaseMutation):
    collection = graphene.Field(
        Collection, description="Collection to which products will be added."
    )

    class Arguments:
        collection_id = graphene.Argument(
            graphene.ID, required=True, description="ID of a collection."
        )
        products = graphene.List(
            graphene.ID, required=True, description="List of product IDs."
        )

    class Meta:
        description = "Adds products to a collection."
        permissions = (ProductPermissions.MANAGE_PRODUCTS,)
        error_type_class = CollectionProductError
        error_type_field = "product_errors"

    @classmethod
    @transaction.atomic()
    def perform_mutation(cls, _root, info, collection_id, products):
        collection = cls.get_node_or_error(
            info, collection_id, field="collection_id", only_type=Collection
        )
        products = cls.get_nodes_or_error(products, "products", Product)
        cls.clean_products(products)
        collection.products.add(*products)
        if collection.sale_set.exists():
            # Updated the db entries, recalculating discounts of affected products
            update_products_discounted_prices_of_catalogues_task.delay(
                product_ids=[pq.pk for pq in products]
            )
        return CollectionAddProducts(collection=collection)

    @classmethod
    def clean_products(cls, products):
        products_ids_without_variants = get_products_ids_without_variants(products)
        if products_ids_without_variants:
            raise ValidationError(
                {
                    "products": ValidationError(
                        "Cannot manage products without variants.",
                        code=ProductErrorCode.CANNOT_MANAGE_PRODUCT_WITHOUT_VARIANT,
                        params={"products": products_ids_without_variants},
                    )
                }
            )


class CollectionRemoveProducts(BaseMutation):
    collection = graphene.Field(
        Collection, description="Collection from which products will be removed."
    )

    class Arguments:
        collection_id = graphene.Argument(
            graphene.ID, required=True, description="ID of a collection."
        )
        products = graphene.List(
            graphene.ID, required=True, description="List of product IDs."
        )

    class Meta:
        description = "Remove products from a collection."
        permissions = (ProductPermissions.MANAGE_PRODUCTS,)
        error_type_class = ProductError
        error_type_field = "product_errors"

    @classmethod
    def perform_mutation(cls, _root, info, collection_id, products):
        collection = cls.get_node_or_error(
            info, collection_id, field="collection_id", only_type=Collection
        )
        products = cls.get_nodes_or_error(products, "products", only_type=Product)
        collection.products.remove(*products)
        if collection.sale_set.exists():
            # Updated the db entries, recalculating discounts of affected products
            update_products_discounted_prices_of_catalogues_task.delay(
                product_ids=[p.pk for p in products]
            )
        return CollectionRemoveProducts(collection=collection)


class CollectionUpdateMeta(UpdateMetaBaseMutation):
    class Meta:
        model = models.Collection
        description = "Update public metadata for collection."
        permissions = (ProductPermissions.MANAGE_PRODUCTS,)
        public = True
        error_type_class = ProductError
        error_type_field = "product_errors"


class CollectionClearMeta(ClearMetaBaseMutation):
    class Meta:
        model = models.Collection
        description = "Clears public metadata for collection."
        permissions = (ProductPermissions.MANAGE_PRODUCTS,)
        public = True
        error_type_class = ProductError
        error_type_field = "product_errors"


class CollectionUpdatePrivateMeta(UpdateMetaBaseMutation):
    class Meta:
        model = models.Collection
        description = "Update private metadata for collection."
        permissions = (ProductPermissions.MANAGE_PRODUCTS,)
        public = False
        error_type_class = ProductError
        error_type_field = "product_errors"


class CollectionClearPrivateMeta(ClearMetaBaseMutation):
    class Meta:
        model = models.Collection
        description = "Clears private metadata item for collection."
        permissions = (ProductPermissions.MANAGE_PRODUCTS,)
        public = False
        error_type_class = ProductError
        error_type_field = "product_errors"


class CategoryUpdateMeta(UpdateMetaBaseMutation):
    class Meta:
        model = models.Category
        description = "Update public metadata for category."
        permissions = (ProductPermissions.MANAGE_PRODUCTS,)
        public = True
        error_type_class = ProductError
        error_type_field = "product_errors"


class CategoryClearMeta(ClearMetaBaseMutation):
    class Meta:
        model = models.Category
        description = "Clears public metadata for category."
        permissions = (ProductPermissions.MANAGE_PRODUCTS,)
        public = True
        error_type_class = ProductError
        error_type_field = "product_errors"


class CategoryUpdatePrivateMeta(UpdateMetaBaseMutation):
    class Meta:
        model = models.Category
        description = "Update private metadata for category."
        permissions = (ProductPermissions.MANAGE_PRODUCTS,)
        public = False
        error_type_class = ProductError
        error_type_field = "product_errors"


class CategoryClearPrivateMeta(ClearMetaBaseMutation):
    class Meta:
        model = models.Category
        description = "Clears private metadata for category."
        permissions = (ProductPermissions.MANAGE_PRODUCTS,)
        public = False
        error_type_class = ProductError
        error_type_field = "product_errors"


class AttributeValueInput(InputObjectType):
    id = graphene.ID(description="ID of the selected attribute.")
    values = graphene.List(
        graphene.String,
        required=True,
        description=(
            "The value or slug of an attribute to resolve. "
            "If the passed value is non-existent, it will be created."
        ),
    )


class ProductInput(graphene.InputObjectType):
    attributes = graphene.List(AttributeValueInput, description="List of attributes.")
    category = graphene.ID(description="ID of the product's category.", name="category")
    charge_taxes = graphene.Boolean(
        description="Determine if taxes are being charged for the product."
    )
    collections = graphene.List(
        graphene.ID,
        description="List of IDs of collections that the product belongs to.",
        name="collections",
    )
    description = graphene.String(description="Product description (HTML/text).")
    description_json = graphene.JSONString(description="Product description (JSON).")
    name = graphene.String(description="Product name.")
    slug = graphene.String(description="Product slug.")
    tax_code = graphene.String(description="Tax rate for enabled tax gateway.")
    seo = SeoInput(description="Search engine optimization fields.")
    weight = WeightScalar(description="Weight of the Product.", required=False)


class StockInput(graphene.InputObjectType):
    warehouse = graphene.ID(
        required=True, description="Warehouse in which stock is located."
    )
    quantity = graphene.Int(description="Quantity of items available for sell.")


class ProductCreateInput(ProductInput):
    product_type = graphene.ID(
        description="ID of the type that product belongs to.",
        name="productType",
        required=True,
    )


T_INPUT_MAP = List[Tuple[models.Attribute, List[str]]]
T_INSTANCE = Union[models.Product, models.ProductVariant]


class AttributeAssignmentMixin:
    """Handles cleaning of the attribute input and creating the proper relations.

    1. You should first call ``clean_input``, to transform and attempt to resolve
       the provided input into actual objects. It will then perform a few
       checks to validate the operations supplied by the user are possible and allowed.
    2. Once everything is ready and all your data is saved inside a transaction,
       you shall call ``save`` with the cleaned input to build all the required
       relations. Once the ``save`` call is done, you are safe from continuing working
       or to commit the transaction.

    Note: you shall never call ``save`` outside of a transaction and never before
    the targeted instance owns a primary key. Failing to do so, the relations will
    be unable to build or might only be partially built.
    """

    @classmethod
    def _resolve_attribute_nodes(
        cls,
        qs: QuerySet,
        *,
        global_ids: List[str],
        pks: Iterable[int],
        slugs: Iterable[str],
    ):
        """Retrieve attributes nodes from given global IDs and/or slugs."""
        qs = qs.filter(Q(pk__in=pks) | Q(slug__in=slugs))
        nodes = list(qs)  # type: List[models.Attribute]

        if not nodes:
            raise ValidationError(
                (
                    f"Could not resolve to a node: ids={global_ids}"
                    f" and slugs={list(slugs)}"
                ),
                code=ProductErrorCode.NOT_FOUND.value,
            )

        nodes_pk_list = set()
        nodes_slug_list = set()
        for node in nodes:
            nodes_pk_list.add(node.pk)
            nodes_slug_list.add(node.slug)

        for pk, global_id in zip(pks, global_ids):
            if pk not in nodes_pk_list:
                raise ValidationError(
                    f"Could not resolve {global_id!r} to Attribute",
                    code=ProductErrorCode.NOT_FOUND.value,
                )

        for slug in slugs:
            if slug not in nodes_slug_list:
                raise ValidationError(
                    f"Could not resolve slug {slug!r} to Attribute",
                    code=ProductErrorCode.NOT_FOUND.value,
                )

        return nodes

    @classmethod
    def _resolve_attribute_global_id(cls, global_id: str) -> int:
        """Resolve an Attribute global ID into an internal ID (int)."""
        graphene_type, internal_id = from_global_id(global_id)  # type: str, str
        if graphene_type != "Attribute":
            raise ValidationError(
                f"Must receive an Attribute id, got {graphene_type}.",
                code=ProductErrorCode.INVALID.value,
            )
        if not internal_id.isnumeric():
            raise ValidationError(
                f"An invalid ID value was passed: {global_id}",
                code=ProductErrorCode.INVALID.value,
            )
        return int(internal_id)

    @classmethod
    def _pre_save_values(cls, attribute: models.Attribute, values: List[str]):
        """Lazy-retrieve or create the database objects from the supplied raw values."""
        get_or_create = attribute.values.get_or_create
        return tuple(
            get_or_create(
                attribute=attribute,
                slug=slugify(value, allow_unicode=True),
                defaults={"name": value},
            )[0]
            for value in values
        )

    @classmethod
    def _check_input_for_product(cls, cleaned_input: T_INPUT_MAP, qs: QuerySet):
        """Check the cleaned attribute input for a product.

        An Attribute queryset is supplied.

        - ensure all required attributes are passed
        - ensure the values are correct for a product
        """
        errors = validate_attributes_input_for_product(cleaned_input)

        supplied_attribute_pk = [attribute.pk for attribute, _ in cleaned_input]

        # Asserts all required attributes are supplied
        missing_required_attributes = qs.filter(
            Q(value_required=True) & ~Q(pk__in=supplied_attribute_pk)
        )

        if missing_required_attributes:
            ids = [
                graphene.Node.to_global_id("Attribute", attr.pk)
                for attr in missing_required_attributes
            ]
            error = ValidationError(
                "All attributes flagged as having a value required must be supplied.",
                code=ProductErrorCode.REQUIRED.value,
                params={"attributes": ids},
            )
            errors.append(error)

        if errors:
            raise ValidationError(errors)

    @classmethod
    def _check_input_for_variant(cls, cleaned_input: T_INPUT_MAP, qs: QuerySet):
        """Check the cleaned attribute input for a variant.

        An Attribute queryset is supplied.

        - ensure all attributes are passed
        - ensure the values are correct for a variant
        """
        if len(cleaned_input) != qs.count():
            raise ValidationError(
                "All attributes must take a value", code=ProductErrorCode.REQUIRED.value
            )

        errors = validate_attributes_input_for_variant(cleaned_input)
        if errors:
            raise ValidationError(errors)

    @classmethod
    def _validate_input(
        cls, cleaned_input: T_INPUT_MAP, attribute_qs, is_variant: bool
    ):
        """Check if no invalid operations were supplied.

        :raises ValidationError: when an invalid operation was found.
        """
        if is_variant:
            return cls._check_input_for_variant(cleaned_input, attribute_qs)
        else:
            return cls._check_input_for_product(cleaned_input, attribute_qs)

    @classmethod
    def clean_input(
        cls, raw_input: dict, attributes_qs: QuerySet, is_variant: bool
    ) -> T_INPUT_MAP:
        """Resolve and prepare the input for further checks.

        :param raw_input: The user's attributes input.
        :param attributes_qs:
            A queryset of attributes, the attribute values must be prefetched.
            Prefetch is needed by ``_pre_save_values`` during save.
        :param is_variant: Whether the input is for a variant or a product.

        :raises ValidationError: contain the message.
        :return: The resolved data
        """

        # Mapping to associate the input values back to the resolved attribute nodes
        pks = {}
        slugs = {}

        # Temporary storage of the passed ID for error reporting
        global_ids = []

        for attribute_input in raw_input:
            global_id = attribute_input.get("id")
            slug = attribute_input.get("slug")
            values = attribute_input["values"]

            if global_id:
                internal_id = cls._resolve_attribute_global_id(global_id)
                global_ids.append(global_id)
                pks[internal_id] = values
            elif slug:
                slugs[slug] = values
            else:
                raise ValidationError(
                    "You must whether supply an ID or a slug",
                    code=ProductErrorCode.REQUIRED.value,
                )

        attributes = cls._resolve_attribute_nodes(
            attributes_qs, global_ids=global_ids, pks=pks.keys(), slugs=slugs.keys()
        )
        cleaned_input = []
        for attribute in attributes:
            key = pks.get(attribute.pk, None)

            # Retrieve the primary key by slug if it
            # was not resolved through a global ID but a slug
            if key is None:
                key = slugs[attribute.slug]

            cleaned_input.append((attribute, key))
        cls._validate_input(cleaned_input, attributes_qs, is_variant)
        return cleaned_input

    @classmethod
    def save(cls, instance: T_INSTANCE, cleaned_input: T_INPUT_MAP):
        """Save the cleaned input into the database against the given instance.

        Note: this should always be ran inside a transaction.

        :param instance: the product or variant to associate the attribute against.
        :param cleaned_input: the cleaned user input (refer to clean_attributes)
        """
        for attribute, values in cleaned_input:
            attribute_values = cls._pre_save_values(attribute, values)
            associate_attribute_values_to_instance(
                instance, attribute, *attribute_values
            )


class ProductCreate(ModelMutation):
    class Arguments:
        input = ProductCreateInput(
            required=True, description="Fields required to create a product."
        )

    class Meta:
        description = "Creates a new product."
        model = models.Product
        permissions = (ProductPermissions.MANAGE_PRODUCTS,)
        error_type_class = ProductError
        error_type_field = "product_errors"

    @classmethod
    def clean_attributes(
        cls, attributes: dict, product_type: models.ProductType
    ) -> T_INPUT_MAP:
        attributes_qs = product_type.product_attributes
        attributes = AttributeAssignmentMixin.clean_input(
            attributes, attributes_qs, is_variant=False
        )
        return attributes

    @classmethod
    def clean_input(cls, info, instance, data):
        cleaned_input = super().clean_input(info, instance, data)

        weight = cleaned_input.get("weight")
        if weight and weight.value < 0:
            raise ValidationError(
                {
                    "weight": ValidationError(
                        "Product can't have negative weight.",
                        code=ProductErrorCode.INVALID.value,
                    )
                }
            )

        # Attributes are provided as list of `AttributeValueInput` objects.
        # We need to transform them into the format they're stored in the
        # `Product` model, which is HStore field that maps attribute's PK to
        # the value's PK.

        attributes = cleaned_input.get("attributes")
        product_type = (
            instance.product_type if instance.pk else cleaned_input.get("product_type")
        )  # type: models.ProductType

        try:
            cleaned_input = validate_slug_and_generate_if_needed(
                instance, "name", cleaned_input
            )
        except ValidationError as error:
            error.code = ProductErrorCode.REQUIRED.value
            raise ValidationError({"slug": error})

        # FIXME  tax_rate logic should be dropped after we remove tax_rate from input
        tax_rate = cleaned_input.pop("tax_rate", "")
        if tax_rate:
            info.context.plugins.assign_tax_code_to_object_meta(instance, tax_rate)

        if "tax_code" in cleaned_input:
            info.context.plugins.assign_tax_code_to_object_meta(
                instance, cleaned_input["tax_code"]
            )

        if attributes and product_type:
            try:
                cleaned_input["attributes"] = cls.clean_attributes(
                    attributes, product_type
                )
            except ValidationError as exc:
                raise ValidationError({"attributes": exc})

<<<<<<< HEAD
=======
        is_published = cleaned_input.get("is_published")
        publication_date = cleaned_input.get("publication_date")
        if is_published and not publication_date:
            cleaned_input["publication_date"] = datetime.date.today()
        category = cleaned_input.get("category")
        if not category and is_published:
            raise ValidationError(
                {
                    "category": ValidationError(
                        "You must select a category to be able to publish",
                        code=ProductErrorCode.REQUIRED,
                    )
                }
            )

>>>>>>> 53c192a2
        clean_seo_fields(cleaned_input)
        return cleaned_input

    @classmethod
    def get_instance(cls, info, **data):
        """Prefetch related fields that are needed to process the mutation."""
        # If we are updating an instance and want to update its attributes,
        # prefetch them.

        object_id = data.get("id")
        if object_id and data.get("attributes"):
            # Prefetches needed by AttributeAssignmentMixin and
            # associate_attribute_values_to_instance
            qs = cls.Meta.model.objects.prefetch_related(
                "product_type__product_attributes__values",
                "product_type__attributeproduct",
            )
            return cls.get_node_or_error(info, object_id, only_type="Product", qs=qs)

        return super().get_instance(info, **data)

    @classmethod
    @transaction.atomic
    def save(cls, info, instance, cleaned_input):
        instance.save()

        attributes = cleaned_input.get("attributes")
        if attributes:
            AttributeAssignmentMixin.save(instance, attributes)

    @classmethod
    def _save_m2m(cls, info, instance, cleaned_data):
        collections = cleaned_data.get("collections", None)
        if collections is not None:
            instance.collections.set(collections)

    @classmethod
    def perform_mutation(cls, _root, info, **data):
        response = super().perform_mutation(_root, info, **data)
        product = getattr(response, cls._meta.return_field_name)
        info.context.plugins.product_created(product)

        # Wrap product instance with ChannelContext in response
        setattr(
            response,
            cls._meta.return_field_name,
            ChannelContext(node=product, channel_slug=None),
        )
        return response


class ProductUpdate(ProductCreate):
    class Arguments:
        id = graphene.ID(required=True, description="ID of a product to update.")
        input = ProductInput(
            required=True, description="Fields required to update a product."
        )

    class Meta:
        description = "Updates an existing product."
        model = models.Product
        permissions = (ProductPermissions.MANAGE_PRODUCTS,)
        error_type_class = ProductError
        error_type_field = "product_errors"

    @classmethod
    @transaction.atomic
    def save(cls, info, instance, cleaned_input):
        instance.save()
        attributes = cleaned_input.get("attributes")
        if attributes:
            AttributeAssignmentMixin.save(instance, attributes)
        info.context.plugins.product_updated(instance)


class ProductDelete(ModelDeleteMutation):
    class Arguments:
        id = graphene.ID(required=True, description="ID of a product to delete.")

    class Meta:
        description = "Deletes a product."
        model = models.Product
        permissions = (ProductPermissions.MANAGE_PRODUCTS,)
        error_type_class = ProductError
        error_type_field = "product_errors"

    @classmethod
    def success_response(cls, instance):
        instance = ChannelContext(node=instance, channel_slug=None)
        return super().success_response(instance)

    @classmethod
    def perform_mutation(cls, _root, info, **data):
        node_id = data.get("id")
        instance = cls.get_node_or_error(info, node_id, only_type=Product)

        # get draft order lines for variant
        line_pks = list(
            order_models.OrderLine.objects.filter(
                variant__in=instance.variants.all(), order__status=OrderStatus.DRAFT
            ).values_list("pk", flat=True)
        )

        response = super().perform_mutation(_root, info, **data)

        # delete order lines for deleted variant
        order_models.OrderLine.objects.filter(pk__in=line_pks).delete()

        return response


class ProductUpdateMeta(UpdateMetaBaseMutation):
    class Meta:
        model = models.Product
        description = "Update public metadata for product."
        permissions = (ProductPermissions.MANAGE_PRODUCTS,)
        public = True
        error_type_class = ProductError
        error_type_field = "product_errors"


class ProductClearMeta(ClearMetaBaseMutation):
    class Meta:
        description = "Clears public metadata item for product."
        model = models.Product
        permissions = (ProductPermissions.MANAGE_PRODUCTS,)
        public = True
        error_type_class = ProductError
        error_type_field = "product_errors"


class ProductUpdatePrivateMeta(UpdateMetaBaseMutation):
    class Meta:
        description = "Update private metadata for product."
        model = models.Product
        permissions = (ProductPermissions.MANAGE_PRODUCTS,)
        public = False
        error_type_class = ProductError
        error_type_field = "product_errors"


class ProductClearPrivateMeta(ClearMetaBaseMutation):
    class Meta:
        description = "Clears private metadata item for product."
        model = models.Product
        permissions = (ProductPermissions.MANAGE_PRODUCTS,)
        public = False
        error_type_class = ProductError
        error_type_field = "product_errors"


class ProductVariantInput(graphene.InputObjectType):
    attributes = graphene.List(
        AttributeValueInput,
        required=False,
        description="List of attributes specific to this variant.",
    )
    sku = graphene.String(description="Stock keeping unit.")
    track_inventory = graphene.Boolean(
        description=(
            "Determines if the inventory of this variant should be tracked. If false, "
            "the quantity won't change when customers buy this item."
        )
    )
    weight = WeightScalar(description="Weight of the Product Variant.", required=False)


class ProductVariantCreateInput(ProductVariantInput):
    attributes = graphene.List(
        AttributeValueInput,
        required=True,
        description="List of attributes specific to this variant.",
    )
    product = graphene.ID(
        description="Product ID of which type is the variant.",
        name="product",
        required=True,
    )
    stocks = graphene.List(
        graphene.NonNull(StockInput),
        description=("Stocks of a product available for sale."),
        required=False,
    )


class ProductVariantCreate(ModelMutation):
    class Arguments:
        input = ProductVariantCreateInput(
            required=True, description="Fields required to create a product variant."
        )

    class Meta:
        description = "Creates a new variant for a product."
        model = models.ProductVariant
        permissions = (ProductPermissions.MANAGE_PRODUCTS,)
        error_type_class = ProductError
        error_type_field = "product_errors"

    @classmethod
    def clean_attributes(
        cls, attributes: dict, product_type: models.ProductType
    ) -> T_INPUT_MAP:
        attributes_qs = product_type.variant_attributes
        attributes = AttributeAssignmentMixin.clean_input(
            attributes, attributes_qs, is_variant=True
        )
        return attributes

    @classmethod
    def validate_duplicated_attribute_values(
        cls, attributes, used_attribute_values, instance=None
    ):
        attribute_values = defaultdict(list)
        for attribute in attributes:
            attribute_values[attribute.id].extend(attribute.values)
        if attribute_values in used_attribute_values:
            raise ValidationError(
                "Duplicated attribute values for product variant.",
                ProductErrorCode.DUPLICATED_INPUT_ITEM,
            )
        else:
            used_attribute_values.append(attribute_values)

    @classmethod
    def clean_input(
        cls, info, instance: models.ProductVariant, data: dict, input_cls=None
    ):
        cleaned_input = super().clean_input(info, instance, data)

        weight = cleaned_input.get("weight")
        if weight and weight.value < 0:
            raise ValidationError(
                {
                    "weight": ValidationError(
                        "Product variant can't have negative weight.",
                        code=ProductErrorCode.INVALID.value,
                    )
                }
            )

        stocks = cleaned_input.get("stocks")
        if stocks:
            cls.check_for_duplicates_in_stocks(stocks)

        # Attributes are provided as list of `AttributeValueInput` objects.
        # We need to transform them into the format they're stored in the
        # `Product` model, which is HStore field that maps attribute's PK to
        # the value's PK.
        attributes = cleaned_input.get("attributes")
        if attributes:
            if instance.product_id is not None:
                # If the variant is getting updated,
                # simply retrieve the associated product type
                product_type = instance.product.product_type
                used_attribute_values = get_used_variants_attribute_values(
                    instance.product
                )
            else:
                # If the variant is getting created, no product type is associated yet,
                # retrieve it from the required "product" input field
                product_type = cleaned_input["product"].product_type
                used_attribute_values = get_used_variants_attribute_values(
                    cleaned_input["product"]
                )

            try:
                cls.validate_duplicated_attribute_values(
                    attributes, used_attribute_values, instance
                )
                cleaned_input["attributes"] = cls.clean_attributes(
                    attributes, product_type
                )
            except ValidationError as exc:
                raise ValidationError({"attributes": exc})
        return cleaned_input

    @classmethod
    def check_for_duplicates_in_stocks(cls, stocks_data):
        warehouse_ids = [stock["warehouse"] for stock in stocks_data]
        duplicates = get_duplicated_values(warehouse_ids)
        if duplicates:
            error_msg = "Duplicated warehouse ID: {}".format(", ".join(duplicates))
            raise ValidationError(
                {
                    "stocks": ValidationError(
                        error_msg, code=ProductErrorCode.UNIQUE.value
                    )
                }
            )

    @classmethod
    def get_instance(cls, info, **data):
        """Prefetch related fields that are needed to process the mutation.

        If we are updating an instance and want to update its attributes,
        # prefetch them.
        """

        object_id = data.get("id")
        if object_id and data.get("attributes"):
            # Prefetches needed by AttributeAssignmentMixin and
            # associate_attribute_values_to_instance
            qs = cls.Meta.model.objects.prefetch_related(
                "product__product_type__variant_attributes__values",
                "product__product_type__attributevariant",
            )
            return cls.get_node_or_error(
                info, object_id, only_type="ProductVariant", qs=qs
            )

        return super().get_instance(info, **data)

    @classmethod
    @transaction.atomic()
    def save(cls, info, instance, cleaned_input):
        instance.save()
        if not instance.product.default_variant:
            instance.product.default_variant = instance
            instance.product.save(update_fields=["default_variant", "updated_at"])
        # Recalculate the "discounted price" for the parent product
        update_product_discounted_price_task.delay(instance.product_id)
        stocks = cleaned_input.get("stocks")
        if stocks:
            cls.create_variant_stocks(instance, stocks)

        attributes = cleaned_input.get("attributes")
        if attributes:
            AttributeAssignmentMixin.save(instance, attributes)
            instance.name = generate_name_for_variant(instance)
            instance.save(update_fields=["name"])
        info.context.plugins.product_updated(instance.product)

    @classmethod
    def create_variant_stocks(cls, variant, stocks):
        warehouse_ids = [stock["warehouse"] for stock in stocks]
        warehouses = cls.get_nodes_or_error(
            warehouse_ids, "warehouse", only_type=Warehouse
        )
        create_stocks(variant, stocks, warehouses)

    @classmethod
    def success_response(cls, instance):
        instance = ChannelContext(node=instance, channel_slug=None)
        return super().success_response(instance)


class ProductVariantUpdate(ProductVariantCreate):
    class Arguments:
        id = graphene.ID(
            required=True, description="ID of a product variant to update."
        )
        input = ProductVariantInput(
            required=True, description="Fields required to update a product variant."
        )

    class Meta:
        description = "Updates an existing variant for product."
        model = models.ProductVariant
        permissions = (ProductPermissions.MANAGE_PRODUCTS,)
        error_type_class = ProductError
        error_type_field = "product_errors"

    @classmethod
    def validate_duplicated_attribute_values(
        cls, attributes, used_attribute_values, instance=None
    ):
        # Check if the variant is getting updated,
        # and the assigned attributes do not change
        if instance.product_id is not None:
            assigned_attributes = get_used_attribute_values_for_variant(instance)
            input_attribute_values = defaultdict(list)
            for attribute in attributes:
                input_attribute_values[attribute.id].extend(attribute.values)
            if input_attribute_values == assigned_attributes:
                return
        # if assigned attributes is getting updated run duplicated attribute validation
        super().validate_duplicated_attribute_values(attributes, used_attribute_values)


class ProductVariantDelete(ModelDeleteMutation):
    class Arguments:
        id = graphene.ID(
            required=True, description="ID of a product variant to delete."
        )

    class Meta:
        description = "Deletes a product variant."
        model = models.ProductVariant
        permissions = (ProductPermissions.MANAGE_PRODUCTS,)
        error_type_class = ProductError
        error_type_field = "product_errors"

    @classmethod
    def success_response(cls, instance):
        # Update the "discounted_prices" of the parent product
        update_product_discounted_price_task.delay(instance.product_id)
        product = models.Product.objects.get(id=instance.product_id)
        # if the product default variant has been removed set the new one
        if not product.default_variant:
            product.default_variant = product.variants.first()
            product.save(update_fields=["default_variant"])
        instance = ChannelContext(node=instance, channel_slug=None)
        return super().success_response(instance)

    @classmethod
    def perform_mutation(cls, _root, info, **data):
        node_id = data.get("id")
        variant_pk = from_global_id_strict_type(node_id, ProductVariant, field="pk")

        # get draft order lines for variant
        line_pks = list(
            order_models.OrderLine.objects.filter(
                variant__pk=variant_pk, order__status=OrderStatus.DRAFT
            ).values_list("pk", flat=True)
        )

        response = super().perform_mutation(_root, info, **data)

        # delete order lines for deleted variant
        order_models.OrderLine.objects.filter(pk__in=line_pks).delete()

        return response


class ProductVariantUpdateMeta(UpdateMetaBaseMutation):
    class Meta:
        model = models.ProductVariant
        description = "Update public metadata for product variant."
        permissions = (ProductPermissions.MANAGE_PRODUCTS,)
        public = True
        error_type_class = ProductError
        error_type_field = "product_errors"


class ProductVariantClearMeta(ClearMetaBaseMutation):
    class Meta:
        model = models.ProductVariant
        description = "Clears public metadata for product variant."
        permissions = (ProductPermissions.MANAGE_PRODUCTS,)
        public = True
        error_type_class = ProductError
        error_type_field = "product_errors"


class ProductVariantUpdatePrivateMeta(UpdateMetaBaseMutation):
    class Meta:
        model = models.ProductVariant
        description = "Update private metadata for product variant."
        permissions = (ProductPermissions.MANAGE_PRODUCTS,)
        public = False
        error_type_class = ProductError
        error_type_field = "product_errors"


class ProductVariantClearPrivateMeta(ClearMetaBaseMutation):
    class Meta:
        model = models.ProductVariant
        description = "Clears private metadata for product variant."
        permissions = (ProductPermissions.MANAGE_PRODUCTS,)
        public = False
        error_type_class = ProductError
        error_type_field = "product_errors"


class ProductTypeInput(graphene.InputObjectType):
    name = graphene.String(description="Name of the product type.")
    slug = graphene.String(description="Product type slug.")
    has_variants = graphene.Boolean(
        description=(
            "Determines if product of this type has multiple variants. This option "
            "mainly simplifies product management in the dashboard. There is always at "
            "least one variant created under the hood."
        )
    )
    product_attributes = graphene.List(
        graphene.ID,
        description="List of attributes shared among all product variants.",
        name="productAttributes",
    )
    variant_attributes = graphene.List(
        graphene.ID,
        description=(
            "List of attributes used to distinguish between different variants of "
            "a product."
        ),
        name="variantAttributes",
    )
    is_shipping_required = graphene.Boolean(
        description="Determines if shipping is required for products of this variant."
    )
    is_digital = graphene.Boolean(
        description="Determines if products are digital.", required=False
    )
    weight = WeightScalar(description="Weight of the ProductType items.")
    tax_code = graphene.String(description="Tax rate for enabled tax gateway.")


class ProductTypeCreate(ModelMutation):
    class Arguments:
        input = ProductTypeInput(
            required=True, description="Fields required to create a product type."
        )

    class Meta:
        description = "Creates a new product type."
        model = models.ProductType
        permissions = (ProductPermissions.MANAGE_PRODUCTS,)
        error_type_class = ProductError
        error_type_field = "product_errors"

    @classmethod
    def clean_input(cls, info, instance, data):
        cleaned_input = super().clean_input(info, instance, data)

        weight = cleaned_input.get("weight")
        if weight and weight.value < 0:
            raise ValidationError(
                {
                    "weight": ValidationError(
                        "Product type can't have negative weight.",
                        code=ProductErrorCode.INVALID,
                    )
                }
            )

        try:
            cleaned_input = validate_slug_and_generate_if_needed(
                instance, "name", cleaned_input
            )
        except ValidationError as error:
            error.code = ProductErrorCode.REQUIRED.value
            raise ValidationError({"slug": error})

        # FIXME  tax_rate logic should be dropped after we remove tax_rate from input
        tax_rate = cleaned_input.pop("tax_rate", "")
        if tax_rate:
            instance.store_value_in_metadata(
                {"vatlayer.code": tax_rate, "description": tax_rate}
            )
            info.context.plugins.assign_tax_code_to_object_meta(instance, tax_rate)

        tax_code = cleaned_input.pop("tax_code", "")
        if tax_code:
            info.context.plugins.assign_tax_code_to_object_meta(instance, tax_code)

        return cleaned_input

    @classmethod
    def _save_m2m(cls, info, instance, cleaned_data):
        super()._save_m2m(info, instance, cleaned_data)
        product_attributes = cleaned_data.get("product_attributes")
        variant_attributes = cleaned_data.get("variant_attributes")
        if product_attributes is not None:
            instance.product_attributes.set(product_attributes)
        if variant_attributes is not None:
            instance.variant_attributes.set(variant_attributes)


class ProductTypeUpdate(ProductTypeCreate):
    class Arguments:
        id = graphene.ID(required=True, description="ID of a product type to update.")
        input = ProductTypeInput(
            required=True, description="Fields required to update a product type."
        )

    class Meta:
        description = "Updates an existing product type."
        model = models.ProductType
        permissions = (ProductPermissions.MANAGE_PRODUCTS,)
        error_type_class = ProductError
        error_type_field = "product_errors"

    @classmethod
    def save(cls, info, instance, cleaned_input):
        variant_attr = cleaned_input.get("variant_attributes")
        if variant_attr:
            variant_attr = set(variant_attr)
            variant_attr_ids = [attr.pk for attr in variant_attr]
            update_variants_names.delay(instance.pk, variant_attr_ids)
        super().save(info, instance, cleaned_input)


class ProductTypeDelete(ModelDeleteMutation):
    class Arguments:
        id = graphene.ID(required=True, description="ID of a product type to delete.")

    class Meta:
        description = "Deletes a product type."
        model = models.ProductType
        permissions = (ProductPermissions.MANAGE_PRODUCTS,)
        error_type_class = ProductError
        error_type_field = "product_errors"

    @classmethod
    def perform_mutation(cls, _root, info, **data):
        node_id = data.get("id")
        product_type_pk = from_global_id_strict_type(node_id, ProductType, field="pk")
        variants_pks = models.Product.objects.filter(
            product_type__pk=product_type_pk
        ).values_list("variants__pk", flat=True)
        # get draft order lines for products
        order_line_pks = list(
            order_models.OrderLine.objects.filter(
                variant__pk__in=variants_pks, order__status=OrderStatus.DRAFT
            ).values_list("pk", flat=True)
        )

        response = super().perform_mutation(_root, info, **data)

        # delete order lines for deleted variants
        order_models.OrderLine.objects.filter(pk__in=order_line_pks).delete()

        return response


class ProductTypeUpdateMeta(UpdateMetaBaseMutation):
    class Meta:
        model = models.ProductType
        description = "Update public metadata for product type."
        permissions = (ProductPermissions.MANAGE_PRODUCTS,)
        public = True
        error_type_class = ProductError
        error_type_field = "product_errors"


class ProductTypeClearMeta(ClearMetaBaseMutation):
    class Meta:
        description = "Clears public metadata for product type."
        model = models.ProductType
        permissions = (ProductPermissions.MANAGE_PRODUCTS,)
        public = True
        error_type_class = ProductError
        error_type_field = "product_errors"


class ProductTypeUpdatePrivateMeta(UpdateMetaBaseMutation):
    class Meta:
        description = "Update private metadata for product type."
        model = models.ProductType
        permissions = (ProductPermissions.MANAGE_PRODUCTS,)
        public = False
        error_type_class = ProductError
        error_type_field = "product_errors"


class ProductTypeClearPrivateMeta(ClearMetaBaseMutation):
    class Meta:
        description = "Clears private metadata for product type."
        model = models.ProductType
        permissions = (ProductPermissions.MANAGE_PRODUCTS,)
        public = False
        error_type_class = ProductError
        error_type_field = "product_errors"


class ProductImageCreateInput(graphene.InputObjectType):
    alt = graphene.String(description="Alt text for an image.")
    image = Upload(
        required=True, description="Represents an image file in a multipart request."
    )
    product = graphene.ID(
        required=True, description="ID of an product.", name="product"
    )


class ProductImageCreate(BaseMutation):
    product = graphene.Field(Product)
    image = graphene.Field(ProductImage)

    class Arguments:
        input = ProductImageCreateInput(
            required=True, description="Fields required to create a product image."
        )

    class Meta:
        description = (
            "Create a product image. This mutation must be sent as a `multipart` "
            "request. More detailed specs of the upload format can be found here: "
            "https://github.com/jaydenseric/graphql-multipart-request-spec"
        )
        permissions = (ProductPermissions.MANAGE_PRODUCTS,)
        error_type_class = ProductError
        error_type_field = "product_errors"

    @classmethod
    def perform_mutation(cls, _root, info, **data):
        data = data.get("input")
        product = cls.get_node_or_error(
            info, data["product"], field="product", only_type=Product
        )

        image_data = info.context.FILES.get(data["image"])
        validate_image_file(image_data, "image")

        image = product.images.create(image=image_data, alt=data.get("alt", ""))
        create_product_thumbnails.delay(image.pk)
        product = ChannelContext(node=product, channel_slug=None)
        return ProductImageCreate(product=product, image=image)


class ProductImageUpdateInput(graphene.InputObjectType):
    alt = graphene.String(description="Alt text for an image.")


class ProductImageUpdate(BaseMutation):
    product = graphene.Field(Product)
    image = graphene.Field(ProductImage)

    class Arguments:
        id = graphene.ID(required=True, description="ID of a product image to update.")
        input = ProductImageUpdateInput(
            required=True, description="Fields required to update a product image."
        )

    class Meta:
        description = "Updates a product image."
        permissions = (ProductPermissions.MANAGE_PRODUCTS,)
        error_type_class = ProductError
        error_type_field = "product_errors"

    @classmethod
    def perform_mutation(cls, _root, info, **data):
        image = cls.get_node_or_error(info, data.get("id"), only_type=ProductImage)
        product = image.product
        alt = data.get("input").get("alt")
        if alt is not None:
            image.alt = alt
            image.save(update_fields=["alt"])
        product = ChannelContext(node=product, channel_slug=None)
        return ProductImageUpdate(product=product, image=image)


class ProductImageReorder(BaseMutation):
    product = graphene.Field(Product)
    images = graphene.List(ProductImage)

    class Arguments:
        product_id = graphene.ID(
            required=True,
            description="Id of product that images order will be altered.",
        )
        images_ids = graphene.List(
            graphene.ID,
            required=True,
            description="IDs of a product images in the desired order.",
        )

    class Meta:
        description = "Changes ordering of the product image."
        permissions = (ProductPermissions.MANAGE_PRODUCTS,)
        error_type_class = ProductError
        error_type_field = "product_errors"

    @classmethod
    def perform_mutation(cls, _root, info, product_id, images_ids):
        product = cls.get_node_or_error(
            info, product_id, field="product_id", only_type=Product
        )
        if len(images_ids) != product.images.count():
            raise ValidationError(
                {
                    "order": ValidationError(
                        "Incorrect number of image IDs provided.",
                        code=ProductErrorCode.INVALID,
                    )
                }
            )

        images = []
        for image_id in images_ids:
            image = cls.get_node_or_error(
                info, image_id, field="order", only_type=ProductImage
            )
            if image and image.product != product:
                raise ValidationError(
                    {
                        "order": ValidationError(
                            "Image %(image_id)s does not belong to this product.",
                            code=ProductErrorCode.NOT_PRODUCTS_IMAGE,
                            params={"image_id": image_id},
                        )
                    }
                )
            images.append(image)

        for order, image in enumerate(images):
            image.sort_order = order
            image.save(update_fields=["sort_order"])

        product = ChannelContext(node=product, channel_slug=None)
        return ProductImageReorder(product=product, images=images)


class ProductVariantSetDefault(BaseMutation):
    product = graphene.Field(Product)

    class Arguments:
        product_id = graphene.ID(
            required=True,
            description="Id of a product that will have the default variant set.",
        )
        variant_id = graphene.ID(
            required=True, description="Id of a variant that will be set as default.",
        )

    class Meta:
        description = (
            "Set default variant for a product. "
            "Mutation triggers PRODUCT_UPDATED webhook."
        )
        permissions = (ProductPermissions.MANAGE_PRODUCTS,)
        error_type_class = ProductError
        error_type_field = "product_errors"

    @classmethod
    def perform_mutation(cls, _root, info, product_id, variant_id):
        product = cls.get_node_or_error(
            info, product_id, field="product_id", only_type=Product
        )
        variant = cls.get_node_or_error(
            info,
            variant_id,
            field="variant_id",
            only_type=ProductVariant,
            qs=models.ProductVariant.objects.select_related("product"),
        )
        if variant.product != product:
            raise ValidationError(
                {
                    "variant_id": ValidationError(
                        "Provided variant doesn't belong to provided product.",
                        code=ProductErrorCode.NOT_PRODUCTS_VARIANT,
                    )
                }
            )
        product.default_variant = variant
        product.save(update_fields=["default_variant", "updated_at"])
        info.context.plugins.product_updated(product)
        product = ChannelContext(node=product, channel_slug=None)
        return ProductVariantSetDefault(product=product)


class ProductVariantReorder(BaseMutation):
    product = graphene.Field(Product)

    class Arguments:
        product_id = graphene.ID(
            required=True,
            description="Id of product that variants order will be altered.",
        )
        moves = graphene.List(
            ReorderInput,
            required=True,
            description="The list of variant reordering operations.",
        )

    class Meta:
        description = (
            "Reorder the variants of a product. "
            "Mutation updates updated_at on product and "
            "triggers PRODUCT_UPDATED webhook."
        )
        permissions = (ProductPermissions.MANAGE_PRODUCTS,)
        error_type_class = ProductError
        error_type_field = "product_errors"

    @classmethod
    def perform_mutation(cls, _root, info, product_id, moves):
        pk = from_global_id_strict_type(product_id, only_type=Product, field="id")

        try:
            product = models.Product.objects.prefetch_related("variants").get(pk=pk)
        except ObjectDoesNotExist:
            raise ValidationError(
                {
                    "product_id": ValidationError(
                        (f"Couldn't resolve to a product type: {product_id}"),
                        code=ProductErrorCode.NOT_FOUND,
                    )
                }
            )

        variants_m2m = product.variants
        operations = {}

        for move_info in moves:
            variant_pk = from_global_id_strict_type(
                move_info.id, only_type=ProductVariant, field="moves"
            )

            try:
                m2m_info = variants_m2m.get(id=int(variant_pk))
            except ObjectDoesNotExist:
                raise ValidationError(
                    {
                        "moves": ValidationError(
                            f"Couldn't resolve to a variant: {move_info.id}",
                            code=ProductErrorCode.NOT_FOUND,
                        )
                    }
                )
            operations[m2m_info.pk] = move_info.sort_order

        with transaction.atomic():
            perform_reordering(variants_m2m, operations)

        product.save(update_fields=["updated_at"])
        info.context.plugins.product_updated(product)
        return ProductVariantReorder(product=product)


class ProductImageDelete(BaseMutation):
    product = graphene.Field(Product)
    image = graphene.Field(ProductImage)

    class Arguments:
        id = graphene.ID(required=True, description="ID of a product image to delete.")

    class Meta:
        description = "Deletes a product image."
        permissions = (ProductPermissions.MANAGE_PRODUCTS,)
        error_type_class = ProductError
        error_type_field = "product_errors"

    @classmethod
    def perform_mutation(cls, _root, info, **data):
        image = cls.get_node_or_error(info, data.get("id"), only_type=ProductImage)
        image_id = image.id
        image.delete()
        image.id = image_id
        product = ChannelContext(node=image.product, channel_slug=None)
        return ProductImageDelete(product=product, image=image)


class VariantImageAssign(BaseMutation):
    product_variant = graphene.Field(ProductVariant)
    image = graphene.Field(ProductImage)

    class Arguments:
        image_id = graphene.ID(
            required=True, description="ID of a product image to assign to a variant."
        )
        variant_id = graphene.ID(required=True, description="ID of a product variant.")

    class Meta:
        description = "Assign an image to a product variant."
        permissions = (ProductPermissions.MANAGE_PRODUCTS,)
        error_type_class = ProductError
        error_type_field = "product_errors"

    @classmethod
    def perform_mutation(cls, _root, info, image_id, variant_id):
        image = cls.get_node_or_error(
            info, image_id, field="image_id", only_type=ProductImage
        )
        variant = cls.get_node_or_error(
            info, variant_id, field="variant_id", only_type=ProductVariant
        )
        if image and variant:
            # check if the given image and variant can be matched together
            image_belongs_to_product = variant.product.images.filter(
                pk=image.pk
            ).first()
            if image_belongs_to_product:
                image.variant_images.create(variant=variant)
            else:
                raise ValidationError(
                    {
                        "image_id": ValidationError(
                            "This image doesn't belong to that product.",
                            code=ProductErrorCode.NOT_PRODUCTS_IMAGE,
                        )
                    }
                )
        variant = ChannelContext(node=variant, channel_slug=None)
        return VariantImageAssign(product_variant=variant, image=image)


class VariantImageUnassign(BaseMutation):
    product_variant = graphene.Field(ProductVariant)
    image = graphene.Field(ProductImage)

    class Arguments:
        image_id = graphene.ID(
            required=True,
            description="ID of a product image to unassign from a variant.",
        )
        variant_id = graphene.ID(required=True, description="ID of a product variant.")

    class Meta:
        description = "Unassign an image from a product variant."
        permissions = (ProductPermissions.MANAGE_PRODUCTS,)
        error_type_class = ProductError
        error_type_field = "product_errors"

    @classmethod
    def perform_mutation(cls, _root, info, image_id, variant_id):
        image = cls.get_node_or_error(
            info, image_id, field="image_id", only_type=ProductImage
        )
        variant = cls.get_node_or_error(
            info, variant_id, field="variant_id", only_type=ProductVariant
        )

        try:
            variant_image = models.VariantImage.objects.get(
                image=image, variant=variant
            )
        except models.VariantImage.DoesNotExist:
            raise ValidationError(
                {
                    "image_id": ValidationError(
                        "Image is not assigned to this variant.",
                        code=ProductErrorCode.NOT_PRODUCTS_IMAGE,
                    )
                }
            )
        else:
            variant_image.delete()

        variant = ChannelContext(node=variant, channel_slug=None)
        return VariantImageUnassign(product_variant=variant, image=image)<|MERGE_RESOLUTION|>--- conflicted
+++ resolved
@@ -1,3 +1,4 @@
+import datetime
 from collections import defaultdict
 from typing import Iterable, List, Tuple, Union
 
@@ -864,24 +865,6 @@
             except ValidationError as exc:
                 raise ValidationError({"attributes": exc})
 
-<<<<<<< HEAD
-=======
-        is_published = cleaned_input.get("is_published")
-        publication_date = cleaned_input.get("publication_date")
-        if is_published and not publication_date:
-            cleaned_input["publication_date"] = datetime.date.today()
-        category = cleaned_input.get("category")
-        if not category and is_published:
-            raise ValidationError(
-                {
-                    "category": ValidationError(
-                        "You must select a category to be able to publish",
-                        code=ProductErrorCode.REQUIRED,
-                    )
-                }
-            )
-
->>>>>>> 53c192a2
         clean_seo_fields(cleaned_input)
         return cleaned_input
 
