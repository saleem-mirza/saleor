--- conflicted
+++ resolved
@@ -181,17 +181,12 @@
         }
     """
 
-<<<<<<< HEAD
     variables = {"channel": channel_USD.slug}
-=======
-    variables = {}
->>>>>>> a5d729d2
     get_graphql_content(api_client.post_graphql(query, variables))
 
 
 @pytest.mark.django_db
 @pytest.mark.count_queries(autouse=False)
-<<<<<<< HEAD
 def test_retrieve_channel_listings(
     product_list_with_many_channels,
     staff_api_client,
@@ -208,32 +203,14 @@
                 channelListing {
                   isPublished
                   channel {
-=======
-def test_retrive_products_with_product_types_and_attributes(
-    product_list, api_client, count_queries
-):
-    query = """
-        {
-          products(first: 10) {
-            edges {
-              node {
-                id
-                  productType {
-                    name
-                  productAttributes {
-                    name
-                  }
-                  variantAttributes {
->>>>>>> a5d729d2
-                    name
-                  }
-                }
-              }
-            }
-          }
-        }
-    """
-<<<<<<< HEAD
+                    name
+                  }
+                }
+              }
+            }
+          }
+        }
+    """
 
     variables = {"channel": channel_USD.slug}
     get_graphql_content(
@@ -244,7 +221,32 @@
             check_no_permissions=False,
         )
     )
-=======
-    variables = {}
-    get_graphql_content(api_client.post_graphql(query, variables))
->>>>>>> a5d729d2
+
+
+@pytest.mark.django_db
+@pytest.mark.count_queries(autouse=False)
+def test_retrive_products_with_product_types_and_attributes(
+    product_list, api_client, count_queries, channel_USD,
+):
+    query = """
+        query($channel: String) {
+          products(first: 10, channel: $channel) {
+            edges {
+              node {
+                id
+                  productType {
+                    name
+                  productAttributes {
+                    name
+                  }
+                  variantAttributes {
+                    name
+                  }
+                }
+              }
+            }
+          }
+        }
+    """
+    variables = {"channel": channel_USD.slug}
+    get_graphql_content(api_client.post_graphql(query, variables))