from collections import defaultdict
from typing import DefaultDict, Dict, Iterable, List, Optional, Tuple

from django.db.models import F

from ....product.models import (
    Category,
    Collection,
    CollectionProduct,
    Product,
    ProductChannelListing,
    ProductImage,
    ProductType,
    ProductVariant,
    ProductVariantChannelListing,
    VariantImage,
)
from ...core.dataloaders import DataLoader

ProductIdAndChannelSlug = Tuple[int, str]
VariantIdAndChannelSlug = Tuple[int, str]


class CategoryByIdLoader(DataLoader):
    context_key = "category_by_id"

    def batch_load(self, keys):
        categories = Category.objects.in_bulk(keys)
        return [categories.get(category_id) for category_id in keys]


class ProductByIdLoader(DataLoader):
    context_key = "product_by_id"

    def batch_load(self, keys):
        # FIXME: check if we need to use visible_for_user queryset here or we can
        # ensure the right access to visible products at some higher level.
        products = Product.objects.all().in_bulk(keys)
        return [products.get(product_id) for product_id in keys]


<<<<<<< HEAD
class ProductChannelListingByIdLoader(DataLoader[int, ProductChannelListing]):
    context_key = "productchannelisting_by_id"

    def batch_load(self, keys):
        product_channel_listings = ProductChannelListing.objects.in_bulk(keys)
        return [product_channel_listings.get(key) for key in keys]


class ProductChannelListingByProductIdLoader(DataLoader[int, ProductChannelListing]):
    context_key = "productchannelisting_by_product"

    def batch_load(self, keys):
        product_channel_listings = ProductChannelListing.objects.filter(
            product_id__in=keys
        )
        product_id_varaint_channel_listings_map = defaultdict(list)
        for product_channel_listing in product_channel_listings:
            product_id_varaint_channel_listings_map[
                product_channel_listing.product_id
            ].append(product_channel_listing)
        return [
            product_id_varaint_channel_listings_map.get(product_id, [])
            for product_id in keys
        ]


class ProductChannelListingByProductIdAndChanneSlugLoader(
    DataLoader[ProductIdAndChannelSlug, ProductChannelListing]
):
    context_key = "productchannelisting_by_product_and_channel"

    def batch_load(self, keys):
        # Split the list of keys by channel first. A typical query will only touch
        # a handful of unique countries but may access thousands of product variants
        # so it's cheaper to execute one query per channel.
        product_channel_listing_by_channel: DefaultDict[str, List[int]] = defaultdict(
            list
        )
        for product_id, channel_slug in keys:
            product_channel_listing_by_channel[channel_slug].append(product_id)

        # For each channel execute a single query for all products.
        product_channel_listing_by_product_and_channel: DefaultDict[
            ProductIdAndChannelSlug, Optional[ProductChannelListing]
        ] = defaultdict()
        for channel_slug, product_ids in product_channel_listing_by_channel.items():
            product_channel_listings = self.batch_load_channel(
                channel_slug, product_ids
            )
            for product_id, product_channel_listing in product_channel_listings:
                product_channel_listing_by_product_and_channel[
                    (product_id, channel_slug)
                ] = product_channel_listing

        return [product_channel_listing_by_product_and_channel[key] for key in keys]

    def batch_load_channel(
        self, channel_slug: str, products_ids: Iterable[int]
    ) -> Iterable[Tuple[int, Optional[ProductChannelListing]]]:
        product_channel_listings = ProductChannelListing.objects.filter(
            channel__slug=channel_slug, product_id__in=products_ids
        )

        product_channel_listings_map: Dict[int, ProductChannelListing] = {}
        for product_channel_listing in product_channel_listings.iterator():
            product_channel_listings_map[
                product_channel_listing.product_id
            ] = product_channel_listing

        return [
            (products_id, product_channel_listings_map.get(products_id))
            for products_id in products_ids
        ]
=======
class ProductTypeByIdLoader(DataLoader):
    context_key = "product_type_by_id"

    def batch_load(self, keys):
        product_types = ProductType.objects.in_bulk(keys)
        return [product_types.get(product_type_id) for product_type_id in keys]
>>>>>>> a5d729d2


class ImagesByProductIdLoader(DataLoader):
    context_key = "images_by_product"

    def batch_load(self, keys):
        images = ProductImage.objects.filter(product_id__in=keys)
        image_map = defaultdict(list)
        for image in images:
            image_map[image.product_id].append(image)
        return [image_map[product_id] for product_id in keys]


class ProductVariantByIdLoader(DataLoader):
    context_key = "productvariant_by_id"

    def batch_load(self, keys):
        variants = ProductVariant.objects.in_bulk(keys)
        return [variants.get(key) for key in keys]


class ProductVariantsByProductIdLoader(DataLoader):
    context_key = "productvariants_by_product"

    def batch_load(self, keys):
        variants = ProductVariant.objects.filter(product_id__in=keys)
        variant_map = defaultdict(list)
        variant_loader = ProductVariantByIdLoader(self.context)
        for variant in variants.iterator():
            variant_map[variant.product_id].append(variant)
            variant_loader.prime(variant.id, variant)
        return [variant_map.get(product_id, []) for product_id in keys]


class ProductVariantChannelListingByIdLoader(DataLoader):
    context_key = "productvariantchannelisting_by_id"

    def batch_load(self, keys):
        variants = ProductVariantChannelListing.objects.in_bulk(keys)
        return [variants.get(key) for key in keys]


class VariantChannelListingByVariantIdLoader(DataLoader):
    context_key = "productvariantchannelisting_by_product"

    def batch_load(self, keys):
        variant_channel_listings = ProductVariantChannelListing.objects.filter(
            variant_id__in=keys
        )
        variant_id_varaint_channel_listings_map = defaultdict(list)
        for variant_channel_listing in variant_channel_listings:
            variant_id_varaint_channel_listings_map[
                variant_channel_listing.variant_id
            ].append(variant_channel_listing)
        return [
            variant_id_varaint_channel_listings_map.get(variant_id, [])
            for variant_id in keys
        ]


class VariantChannelListingByVariantIdAndChannelSlugLoader(
    DataLoader[VariantIdAndChannelSlug, ProductVariantChannelListing]
):
    context_key = "variantchannelisting_by_variant_and_channel"

    def batch_load(self, keys):
        # Split the list of keys by channel first. A typical query will only touch
        # a handful of unique countries but may access thousands of product variants
        # so it's cheaper to execute one query per channel.
        variant_channel_listing_by_channel: DefaultDict[str, List[int]] = defaultdict(
            list
        )
        for variant_id, channel_slug in keys:
            variant_channel_listing_by_channel[channel_slug].append(variant_id)

        # For each channel execute a single query for all product variants.
        variant_channel_listing_by_variant_and_channel: DefaultDict[
            VariantIdAndChannelSlug, Optional[ProductVariantChannelListing]
        ] = defaultdict()
        for channel_slug, variant_ids in variant_channel_listing_by_channel.items():
            variant_channel_listings = self.batch_load_channel(
                channel_slug, variant_ids
            )
            for variant_id, variant_channel_listing in variant_channel_listings:
                variant_channel_listing_by_variant_and_channel[
                    (variant_id, channel_slug)
                ] = variant_channel_listing

        return [variant_channel_listing_by_variant_and_channel[key] for key in keys]

    def batch_load_channel(
        self, channel_slug: str, variant_ids: Iterable[int]
    ) -> Iterable[Tuple[int, Optional[ProductVariantChannelListing]]]:
        variant_channel_listings = ProductVariantChannelListing.objects.filter(
            channel__slug=channel_slug, variant_id__in=variant_ids
        )

        variant_channel_listings_map: Dict[int, ProductVariantChannelListing] = {}
        for variant_channel_listing in variant_channel_listings.iterator():
            variant_channel_listings_map[
                variant_channel_listing.variant_id
            ] = variant_channel_listing

        return [
            (variant_id, variant_channel_listings_map.get(variant_id))
            for variant_id in variant_ids
        ]


class VariantsChannelListingByProductIdAndChanneSlugLoader(
    DataLoader[ProductIdAndChannelSlug, Iterable[ProductVariantChannelListing]]
):
    context_key = "variantschannelisting_by_product_and_channel"

    def batch_load(self, keys):
        # Split the list of keys by channel first. A typical query will only touch
        # a handful of unique countries but may access thousands of product variants
        # so it's cheaper to execute one query per channel.
        variant_channel_listing_by_channel: DefaultDict[str, List[int]] = defaultdict(
            list
        )
        for product_id, channel_slug in keys:
            variant_channel_listing_by_channel[channel_slug].append(product_id)

        # For each channel execute a single query for all product variants.
        variant_channel_listing_by_product_and_channel: DefaultDict[
            ProductIdAndChannelSlug, Optional[Iterable[ProductVariantChannelListing]]
        ] = defaultdict()
        for channel_slug, product_ids in variant_channel_listing_by_channel.items():
            varaint_channel_listings = self.batch_load_channel(
                channel_slug, product_ids
            )
            for product_id, variants_channel_listing in varaint_channel_listings:
                variant_channel_listing_by_product_and_channel[
                    (product_id, channel_slug)
                ] = variants_channel_listing

        return [variant_channel_listing_by_product_and_channel[key] for key in keys]

    def batch_load_channel(
        self, channel_slug: str, products_ids: Iterable[int]
    ) -> Iterable[Tuple[int, Optional[List[ProductVariantChannelListing]]]]:
        variants_channel_listings = ProductVariantChannelListing.objects.filter(
            channel__slug=channel_slug, variant__product_id__in=products_ids
        ).annotate(product_id=F("variant__product_id"))

        variants_channel_listings_map: Dict[
            int, List[ProductVariantChannelListing]
        ] = defaultdict(list)
        for variant_channel_listing in variants_channel_listings.iterator():
            variants_channel_listings_map[variant_channel_listing.product_id].append(
                variant_channel_listing
            )

        return [
            (products_id, variants_channel_listings_map.get(products_id))
            for products_id in products_ids
        ]


class ImagesByProductVariantIdLoader(DataLoader):
    context_key = "images_by_product_variant"

    def batch_load(self, keys):
        variant_images = VariantImage.objects.filter(variant_id__in=keys)
        image_map = defaultdict(list)
        for variant_image in variant_images:
            image_map[variant_image.variant_id].append(variant_image.image)
        return [image_map[product_id] for product_id in keys]


class CollectionByIdLoader(DataLoader):
    context_key = "collection_by_id"

    def batch_load(self, keys):
        collections = Collection.objects.in_bulk(keys)
        return [collections.get(collection_id) for collection_id in keys]


class CollectionsByProductIdLoader(DataLoader):
    context_key = "collections_by_product"

    def batch_load(self, keys):
        product_collection_pairs = list(
            CollectionProduct.objects.filter(product_id__in=keys)
            .order_by("id")
            .values_list("product_id", "collection_id")
        )
        product_collection_map = defaultdict(list)
        for pid, cid in product_collection_pairs:
            product_collection_map[pid].append(cid)

        def map_collections(collections):
            collection_map = {c.id: c for c in collections}
            return [
                [collection_map[cid] for cid in product_collection_map[pid]]
                for pid in keys
            ]

        return (
            CollectionByIdLoader(self.context)
            .load_many(set(cid for pid, cid in product_collection_pairs))
            .then(map_collections)
        )<|MERGE_RESOLUTION|>--- conflicted
+++ resolved
@@ -39,7 +39,6 @@
         return [products.get(product_id) for product_id in keys]
 
 
-<<<<<<< HEAD
 class ProductChannelListingByIdLoader(DataLoader[int, ProductChannelListing]):
     context_key = "productchannelisting_by_id"
 
@@ -113,14 +112,14 @@
             (products_id, product_channel_listings_map.get(products_id))
             for products_id in products_ids
         ]
-=======
+
+
 class ProductTypeByIdLoader(DataLoader):
     context_key = "product_type_by_id"
 
     def batch_load(self, keys):
         product_types = ProductType.objects.in_bulk(keys)
         return [product_types.get(product_type_id) for product_type_id in keys]
->>>>>>> a5d729d2
 
 
 class ImagesByProductIdLoader(DataLoader):
