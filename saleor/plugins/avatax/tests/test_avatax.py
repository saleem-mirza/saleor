from json import JSONDecodeError
from unittest.mock import Mock

import pytest
from django.core.exceptions import ValidationError
from prices import Money, TaxedMoney
from requests import RequestException

from ....checkout.utils import add_variant_to_checkout
from ....core.prices import quantize_price
from ....core.taxes import TaxError, TaxType
from ...manager import get_plugins_manager
from ...models import PluginConfiguration
from .. import (
    META_CODE_KEY,
    META_DESCRIPTION_KEY,
    AvataxConfiguration,
    api_get_request,
    api_post_request,
    generate_request_data_from_checkout,
    get_cached_tax_codes_or_fetch,
    taxes_need_new_fetch,
)
from ..plugin import AvataxPlugin


@pytest.fixture
def plugin_configuration(db):
    def set_configuration(username="test", password="test", sandbox=True):
        data = {
            "active": True,
            "name": AvataxPlugin.PLUGIN_NAME,
            "configuration": [
                {"name": "Username or account", "value": username},
                {"name": "Password or license", "value": password},
                {"name": "Use sandbox", "value": sandbox},
                {"name": "Company name", "value": "DEFAULT"},
                {"name": "Autocommit", "value": False},
            ],
        }
        configuration = PluginConfiguration.objects.create(
            identifier=AvataxPlugin.PLUGIN_ID, **data
        )
        return configuration

    return set_configuration


@pytest.mark.vcr()
@pytest.mark.parametrize(
    "with_discount, expected_net, expected_gross, taxes_in_prices",
    [
        (True, "12.20", "15.00", True),
        (False, "24.39", "30.00", True),
        (True, "15.00", "18.45", False),
        (False, "30.00", "36.90", False),
    ],
)
def test_calculate_checkout_line_total(
    with_discount,
    expected_net,
    expected_gross,
    taxes_in_prices,
    discount_info,
    checkout_with_item,
    address,
    address_usa,
    site_settings,
    monkeypatch,
    shipping_zone,
    plugin_configuration,
):
    plugin_configuration()
    monkeypatch.setattr(
        "saleor.plugins.avatax.plugin.get_cached_tax_codes_or_fetch",
        lambda _: {"PC040156": "desc"},
    )
    manager = get_plugins_manager(plugins=["saleor.plugins.avatax.plugin.AvataxPlugin"])

    checkout_with_item.shipping_address = address
    checkout_with_item.shipping_method = shipping_zone.shipping_methods.get()
    checkout_with_item.save()
    site_settings.company_address = address_usa
    site_settings.include_taxes_in_prices = taxes_in_prices
    site_settings.save()
    line = checkout_with_item.lines.first()
    product = line.variant.product
    manager.assign_tax_code_to_object_meta(product, "PC040156")
    product.save()
    discounts = [discount_info] if with_discount else []
    total = manager.calculate_checkout_line_total(
        line, discounts, checkout_with_item.channel
    )
    total = quantize_price(total, total.currency)
    assert total == TaxedMoney(
        net=Money(expected_net, "USD"), gross=Money(expected_gross, "USD")
    )


@pytest.mark.vcr
@pytest.mark.parametrize(
    "with_discount, expected_net, expected_gross, voucher_amount, taxes_in_prices",
    [
        (True, "22.32", "26.99", "0.0", True),
        (True, "21.99", "27.74", "5.0", False),
        (False, "41.99", "51.19", "0.0", False),
        (False, "31.51", "38.99", "3.0", True),
    ],
)
def test_calculate_checkout_total_uses_default_calculation(
    with_discount,
    expected_net,
    expected_gross,
    voucher_amount,
    taxes_in_prices,
    checkout_with_item,
    product_with_single_variant,
    discount_info,
    shipping_zone,
    address,
    address_usa,
    site_settings,
    monkeypatch,
    plugin_configuration,
    non_default_category,
):
    plugin_configuration()
    monkeypatch.setattr(
        "saleor.plugins.avatax.plugin.get_cached_tax_codes_or_fetch",
        lambda _: {"PC040156": "desc"},
    )
    manager = get_plugins_manager(plugins=["saleor.plugins.avatax.plugin.AvataxPlugin"])
    checkout_with_item.shipping_address = address
    checkout_with_item.save()
    site_settings.company_address = address_usa
    site_settings.include_taxes_in_prices = taxes_in_prices
    site_settings.save()

    voucher_amount = Money(voucher_amount, "USD")
    checkout_with_item.shipping_method = shipping_zone.shipping_methods.get()
    checkout_with_item.discount = voucher_amount
    checkout_with_item.save()
    line = checkout_with_item.lines.first()
    product = line.variant.product
    manager.assign_tax_code_to_object_meta(product, "PC040156")
    product.save()

    product_with_single_variant.charge_taxes = False
    product_with_single_variant.category = non_default_category
    product_with_single_variant.save()
    add_variant_to_checkout(
        checkout_with_item, product_with_single_variant.variants.get()
    )

    discounts = [discount_info] if with_discount else None
    total = manager.calculate_checkout_total(
        checkout_with_item, list(checkout_with_item), discounts
    )
    total = quantize_price(total, total.currency)
    assert total == TaxedMoney(
        net=Money(expected_net, "USD"), gross=Money(expected_gross, "USD")
    )


@pytest.mark.vcr
@pytest.mark.parametrize(
    "with_discount, expected_net, expected_gross, voucher_amount, taxes_in_prices",
    [
        (True, "22.32", "26.99", "0.0", True),
        (True, "21.99", "27.74", "5.0", False),
        (False, "41.99", "51.19", "0.0", False),
        (False, "31.51", "38.99", "3.0", True),
    ],
)
def test_calculate_checkout_total(
    with_discount,
    expected_net,
    expected_gross,
    voucher_amount,
    taxes_in_prices,
    checkout_with_item,
    product_with_single_variant,
    discount_info,
    shipping_zone,
    address,
    address_usa,
    site_settings,
    monkeypatch,
    plugin_configuration,
    non_default_category,
):
    plugin_configuration()
    monkeypatch.setattr(
        "saleor.plugins.avatax.plugin.get_cached_tax_codes_or_fetch",
        lambda _: {"PC040156": "desc"},
    )
    monkeypatch.setattr(
        "saleor.plugins.avatax.plugin.AvataxPlugin._skip_plugin", lambda *_: False
    )
    manager = get_plugins_manager(plugins=["saleor.plugins.avatax.plugin.AvataxPlugin"])
    checkout_with_item.shipping_address = address
    checkout_with_item.save()
    site_settings.company_address = address_usa
    site_settings.include_taxes_in_prices = taxes_in_prices
    site_settings.save()

    voucher_amount = Money(voucher_amount, "USD")
    checkout_with_item.shipping_method = shipping_zone.shipping_methods.get()
    checkout_with_item.discount = voucher_amount
    checkout_with_item.save()
    line = checkout_with_item.lines.first()
    product = line.variant.product
    manager.assign_tax_code_to_object_meta(product, "PC040156")
    product.save()

    product_with_single_variant.charge_taxes = False
    product_with_single_variant.category = non_default_category
    product_with_single_variant.save()
    add_variant_to_checkout(
        checkout_with_item, product_with_single_variant.variants.get()
    )

    discounts = [discount_info] if with_discount else None
    total = manager.calculate_checkout_total(
        checkout_with_item, list(checkout_with_item), discounts
    )
    total = quantize_price(total, total.currency)
    assert total == TaxedMoney(
        net=Money(expected_net, "USD"), gross=Money(expected_gross, "USD")
    )


@pytest.mark.vcr
def test_calculate_checkout_shipping(
    checkout_with_item,
    shipping_zone,
    discount_info,
    address,
    address_usa,
    site_settings,
    monkeypatch,
    plugin_configuration,
):
    plugin_configuration()
    monkeypatch.setattr(
        "saleor.plugins.avatax.plugin.get_cached_tax_codes_or_fetch",
        lambda _: {"PC040156": "desc"},
    )
    manager = get_plugins_manager(plugins=["saleor.plugins.avatax.plugin.AvataxPlugin"])
    site_settings.company_address = address_usa
    site_settings.save()

    checkout_with_item.shipping_address = address
    checkout_with_item.shipping_method = shipping_zone.shipping_methods.get()
    checkout_with_item.save()
    shipping_price = manager.calculate_checkout_shipping(
        checkout_with_item, list(checkout_with_item), [discount_info]
    )
    shipping_price = quantize_price(shipping_price, shipping_price.currency)
    assert shipping_price == TaxedMoney(
        net=Money("8.13", "USD"), gross=Money("10.00", "USD")
    )


@pytest.mark.vcr
@pytest.mark.parametrize(
    "with_discount, expected_net, expected_gross, taxes_in_prices",
    [
        (True, "25.00", "30.75", False),
        (False, "40.65", "50.00", True),
        (False, "50.00", "61.50", False),
        (True, "20.33", "25.00", True),
    ],
)
def test_calculate_checkout_subtotal(
    with_discount,
    expected_net,
    expected_gross,
    taxes_in_prices,
    discount_info,
    checkout_with_item,
    stock,
    monkeypatch,
    site_settings,
    address_usa,
    shipping_zone,
    address,
    plugin_configuration,
):
    plugin_configuration()
    variant = stock.product_variant
    monkeypatch.setattr(
        "saleor.plugins.avatax.plugin.get_cached_tax_codes_or_fetch",
        lambda _: {"PC040156": "desc"},
    )
    manager = get_plugins_manager(plugins=["saleor.plugins.avatax.plugin.AvataxPlugin"])
    site_settings.company_address = address_usa
    site_settings.include_taxes_in_prices = taxes_in_prices
    site_settings.save()

    checkout_with_item.shipping_address = address
    checkout_with_item.shipping_method = shipping_zone.shipping_methods.get()
    checkout_with_item.save()

    discounts = [discount_info] if with_discount else None
    add_variant_to_checkout(checkout_with_item, variant, 2)
    total = manager.calculate_checkout_subtotal(
        checkout_with_item, list(checkout_with_item), discounts
    )
    total = quantize_price(total, total.currency)
    assert total == TaxedMoney(
        net=Money(expected_net, "USD"), gross=Money(expected_gross, "USD")
    )


@pytest.mark.vcr
def test_calculate_order_shipping(
    order_line, shipping_zone, site_settings, address_usa, plugin_configuration
):
    plugin_configuration()
    manager = get_plugins_manager(plugins=["saleor.plugins.avatax.plugin.AvataxPlugin"])
    order = order_line.order
    method = shipping_zone.shipping_methods.get()
    order.shipping_address = order.billing_address.get_copy()
    order.shipping_method_name = method.name
    order.shipping_method = method
    order.save()

    site_settings.company_address = address_usa
    site_settings.save()

    price = manager.calculate_order_shipping(order)
    price = quantize_price(price, price.currency)
    assert price == TaxedMoney(net=Money("8.13", "USD"), gross=Money("10.00", "USD"))


@pytest.mark.vcr
def test_calculate_order_line_unit(
    order_line, shipping_zone, site_settings, address_usa, plugin_configuration,
):
    plugin_configuration()
    manager = get_plugins_manager(plugins=["saleor.plugins.avatax.plugin.AvataxPlugin"])
    order_line.unit_price = TaxedMoney(
        net=Money("10.00", "USD"), gross=Money("10.00", "USD")
    )
    order_line.save()

    order = order_line.order
    method = shipping_zone.shipping_methods.get()
    order.shipping_address = order.billing_address.get_copy()
    order.shipping_method_name = method.name
    order.shipping_method = method
    order.save()

    site_settings.company_address = address_usa
    site_settings.save()

    line_price = manager.calculate_order_line_unit(order_line)
    line_price = quantize_price(line_price, line_price.currency)

    assert line_price == TaxedMoney(
        net=Money("8.13", "USD"), gross=Money("10.00", "USD")
    )


@pytest.mark.vcr
def test_preprocess_order_creation(
    checkout_with_item,
    monkeypatch,
    address,
    address_usa,
    site_settings,
    shipping_zone,
    discount_info,
    plugin_configuration,
):

    plugin_configuration()
    monkeypatch.setattr(
        "saleor.plugins.avatax.plugin.get_cached_tax_codes_or_fetch",
        lambda _: {"PC040156": "desc"},
    )
    manager = get_plugins_manager(plugins=["saleor.plugins.avatax.plugin.AvataxPlugin"])
    site_settings.company_address = address_usa
    site_settings.save()

    checkout_with_item.shipping_address = address
    checkout_with_item.shipping_method = shipping_zone.shipping_methods.get()
    checkout_with_item.save()
    discounts = [discount_info]
    manager.preprocess_order_creation(checkout_with_item, discounts)


@pytest.mark.vcr
def test_preprocess_order_creation_wrong_data(
    checkout_with_item,
    monkeypatch,
    address,
    shipping_zone,
    discount_info,
    plugin_configuration,
):
    plugin_configuration("wrong", "wrong")

    monkeypatch.setattr(
        "saleor.plugins.avatax.plugin.get_cached_tax_codes_or_fetch",
        lambda _: {"PC040156": "desc"},
    )
    manager = get_plugins_manager(plugins=["saleor.plugins.avatax.plugin.AvataxPlugin"])

    checkout_with_item.shipping_address = address
    checkout_with_item.shipping_method = shipping_zone.shipping_methods.get()
    checkout_with_item.save()
    discounts = [discount_info]
    with pytest.raises(TaxError):
        manager.preprocess_order_creation(checkout_with_item, discounts)


@pytest.mark.vcr
def test_get_cached_tax_codes_or_fetch(monkeypatch, settings):
    monkeypatch.setattr("saleor.plugins.avatax.cache.get", lambda x, y: {})
    config = AvataxConfiguration(username_or_account="test", password_or_license="test")
    tax_codes = get_cached_tax_codes_or_fetch(config)
    assert len(tax_codes) > 0


@pytest.mark.vcr
def test_get_cached_tax_codes_or_fetch_wrong_response(monkeypatch):
    monkeypatch.setattr("saleor.plugins.avatax.cache.get", lambda x, y: {})
    config = AvataxConfiguration(
        username_or_account="wrong_data", password_or_license="wrong_data"
    )
    tax_codes = get_cached_tax_codes_or_fetch(config)
    assert len(tax_codes) == 0


<<<<<<< HEAD
def test_checkout_needs_new_fetch(
    monkeypatch, checkout_with_item, address, shipping_method
):
=======
def test_taxes_need_new_fetch(monkeypatch, checkout_with_item, address):
>>>>>>> 7cb612d8
    monkeypatch.setattr("saleor.plugins.avatax.cache.get", lambda x: None)
    checkout_with_item.shipping_address = address
    checkout_with_item.shipping_method = shipping_method
    config = AvataxConfiguration(
        username_or_account="wrong_data", password_or_license="wrong_data"
    )
    checkout_data = generate_request_data_from_checkout(checkout_with_item, config)
    assert taxes_need_new_fetch(checkout_data, str(checkout_with_item.token))


def test_taxes_need_new_fetch_uses_cached_data(
    monkeypatch, checkout_with_item, address
):

    checkout_with_item.shipping_address = address
    config = AvataxConfiguration(
        username_or_account="wrong_data", password_or_license="wrong_data"
    )
    checkout_data = generate_request_data_from_checkout(checkout_with_item, config)
    monkeypatch.setattr(
        "saleor.plugins.avatax.cache.get", lambda x: [checkout_data, None]
    )
    assert not taxes_need_new_fetch(checkout_data, str(checkout_with_item.token))


def test_get_plugin_configuration(settings):
    settings.PLUGINS = ["saleor.plugins.avatax.plugin.AvataxPlugin"]
    manager = get_plugins_manager()
    plugin = manager.get_plugin(AvataxPlugin.PLUGIN_ID)

    configuration_fields = [
        configuration_item["name"] for configuration_item in plugin.configuration
    ]
    assert "Username or account" in configuration_fields
    assert "Password or license" in configuration_fields
    assert "Use sandbox" in configuration_fields
    assert "Company name" in configuration_fields
    assert "Autocommit" in configuration_fields


def test_save_plugin_configuration(settings):
    settings.PLUGINS = ["saleor.plugins.avatax.plugin.AvataxPlugin"]
    manager = get_plugins_manager()
    manager.save_plugin_configuration(
        AvataxPlugin.PLUGIN_ID,
        {
            "configuration": [
                {"name": "Username or account", "value": "test"},
                {"name": "Password or license", "value": "test"},
            ],
        },
    )
    manager.save_plugin_configuration(AvataxPlugin.PLUGIN_ID, {"active": True})
    plugin_configuration = PluginConfiguration.objects.get(
        identifier=AvataxPlugin.PLUGIN_ID
    )
    assert plugin_configuration.active


def test_save_plugin_configuration_cannot_be_enabled_without_config(
    settings, plugin_configuration
):
    plugin_configuration(None, None)
    settings.PLUGINS = ["saleor.plugins.avatax.plugin.AvataxPlugin"]
    manager = get_plugins_manager()
    with pytest.raises(ValidationError):
        manager.save_plugin_configuration(AvataxPlugin.PLUGIN_ID, {"active": True})


def test_show_taxes_on_storefront(plugin_configuration):
    plugin_configuration()
    manager = get_plugins_manager()
    assert manager.show_taxes_on_storefront() is False


def test_order_created(order, monkeypatch, plugin_configuration):
    plugin_configuration()
    manager = get_plugins_manager(plugins=["saleor.plugins.avatax.plugin.AvataxPlugin"])

    mocked_task = Mock()
    monkeypatch.setattr("saleor.plugins.avatax.plugin.get_order_tax_data", Mock())
    monkeypatch.setattr(
        "saleor.plugins.avatax.plugin.api_post_request_task.delay", mocked_task,
    )

    manager.order_created(order)
    # TODO test assert with
    assert mocked_task.called


@pytest.mark.vcr
def test_plugin_uses_configuration_from_db(
    plugin_configuration,
    monkeypatch,
    address_usa,
    site_settings,
    address,
    checkout_with_item,
    shipping_zone,
    discount_info,
    settings,
):
    settings.PLUGINS = ["saleor.plugins.avatax.plugin.AvataxPlugin"]
    configuration = plugin_configuration(
        username="2000134479", password="697932CFCBDE505B", sandbox=False
    )
    manager = get_plugins_manager()

    monkeypatch.setattr(
        "saleor.plugins.avatax.plugin.get_cached_tax_codes_or_fetch",
        lambda _: {"PC040156": "desc"},
    )
    site_settings.company_address = address_usa
    site_settings.save()

    checkout_with_item.shipping_address = address
    checkout_with_item.shipping_method = shipping_zone.shipping_methods.get()
    checkout_with_item.save()
    discounts = [discount_info]

    manager.preprocess_order_creation(checkout_with_item, discounts)

    field_to_update = [
        {"name": "Username or account", "value": "New value"},
        {"name": "Password or license", "value": "Wrong pass"},
    ]
    AvataxPlugin._update_config_items(field_to_update, configuration.configuration)
    configuration.save()

    manager = get_plugins_manager()
    with pytest.raises(TaxError):
        manager.preprocess_order_creation(checkout_with_item, discounts)


def test_skip_disabled_plugin(settings, plugin_configuration):
    plugin_configuration(username=None, password=None)
    settings.PLUGINS = ["saleor.plugins.avatax.plugin.AvataxPlugin"]
    manager = get_plugins_manager()
    plugin: AvataxPlugin = manager.get_plugin(AvataxPlugin.PLUGIN_ID)

    assert (
        plugin._skip_plugin(
            previous_value=TaxedMoney(net=Money(0, "USD"), gross=Money(0, "USD"))
        )
        is True
    )


def test_get_tax_code_from_object_meta(product, settings, plugin_configuration):
    product.store_value_in_metadata(
        {META_CODE_KEY: "KEY", META_DESCRIPTION_KEY: "DESC"}
    )
    plugin_configuration(username=None, password=None)
    settings.PLUGINS = ["saleor.plugins.avatax.plugin.AvataxPlugin"]
    manager = get_plugins_manager()
    tax_type = manager.get_tax_code_from_object_meta(product)

    assert isinstance(tax_type, TaxType)
    assert tax_type.code == "KEY"
    assert tax_type.description == "DESC"


def test_api_get_request_handles_request_errors(product, monkeypatch):
    mocked_response = Mock(side_effect=RequestException())
    monkeypatch.setattr("saleor.plugins.avatax.requests.get", mocked_response)

    config = AvataxConfiguration(
        username_or_account="test", password_or_license="test", use_sandbox=False,
    )
    url = "https://www.avatax.api.com/some-get-path"

    response = api_get_request(url, config)

    assert response == {}
    assert mocked_response.called


def test_api_get_request_handles_json_errors(product, monkeypatch):
    mocked_response = Mock(side_effect=JSONDecodeError("", "", 0))
    monkeypatch.setattr("saleor.plugins.avatax.requests.get", mocked_response)

    config = AvataxConfiguration(
        username_or_account="test", password_or_license="test", use_sandbox=False,
    )
    url = "https://www.avatax.api.com/some-get-path"

    response = api_get_request(url, config)

    assert response == {}
    assert mocked_response.called


def test_api_post_request_handles_request_errors(product, monkeypatch):
    mocked_response = Mock(side_effect=RequestException())
    monkeypatch.setattr("saleor.plugins.avatax.requests.post", mocked_response)

    config = AvataxConfiguration(
        username_or_account="test", password_or_license="test", use_sandbox=False,
    )
    url = "https://www.avatax.api.com/some-get-path"

    response = api_post_request(url, {}, config)

    assert mocked_response.called
    assert response == {}


def test_api_post_request_handles_json_errors(product, monkeypatch):
    mocked_response = Mock(side_effect=JSONDecodeError("", "", 0))
    monkeypatch.setattr("saleor.plugins.avatax.requests.post", mocked_response)

    config = AvataxConfiguration(
        username_or_account="test", password_or_license="test", use_sandbox=False,
    )
    url = "https://www.avatax.api.com/some-get-path"

    response = api_post_request(url, {}, config)

    assert mocked_response.called
    assert response == {}<|MERGE_RESOLUTION|>--- conflicted
+++ resolved
@@ -434,13 +434,9 @@
     assert len(tax_codes) == 0
 
 
-<<<<<<< HEAD
 def test_checkout_needs_new_fetch(
     monkeypatch, checkout_with_item, address, shipping_method
 ):
-=======
-def test_taxes_need_new_fetch(monkeypatch, checkout_with_item, address):
->>>>>>> 7cb612d8
     monkeypatch.setattr("saleor.plugins.avatax.cache.get", lambda x: None)
     checkout_with_item.shipping_address = address
     checkout_with_item.shipping_method = shipping_method
