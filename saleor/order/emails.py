--- conflicted
+++ resolved
@@ -16,6 +16,20 @@
 CONFIRM_PAYMENT_TEMPLATE = "order/payment/confirm_payment"
 
 
+def collect_staff_order_notification_data(
+    order_pk: int, template: str, redirect_url: str
+) -> dict:
+    data = collect_data_for_email(order_pk, template, redirect_url)
+    staff_notifications = StaffNotificationRecipient.objects.filter(
+        active=True, user__is_active=True, user__is_staff=True
+    )
+    recipient_emails = [
+        notification.get_email() for notification in staff_notifications
+    ]
+    data["recipient_list"] = recipient_emails
+    return data
+
+
 def collect_data_for_email(
     order_pk: int, template: str, redirect_url: str = ""
 ) -> dict:
@@ -30,7 +44,7 @@
     email_context["order"] = order
 
     # Order confirmation template requires additional information
-    if template == CONFIRM_ORDER_TEMPLATE:
+    if template in [CONFIRM_ORDER_TEMPLATE, STAFF_CONFIRM_ORDER_TEMPLATE]:
         email_markup = get_order_confirmation_markup(order)
         email_context["schema_markup"] = email_markup
 
@@ -42,41 +56,9 @@
     }
 
 
-<<<<<<< HEAD
 def prepare_order_details_url(order: Order, redirect_url: str) -> str:
     params = urlencode({"token": order.token})
     return prepare_url(params, redirect_url)
-=======
-def collect_staff_order_notification_data(order_pk, template):
-    """Collect the required data for sending emails.
-
-    Args:
-        order_pk (int): order primary key
-        template (str): email template path
-
-    """
-    order = Order.objects.get(pk=order_pk)
-    staff_notifications = StaffNotificationRecipient.objects.filter(
-        active=True, user__is_active=True, user__is_staff=True
-    )
-    recipient_emails = [
-        notification.get_email() for notification in staff_notifications
-    ]
-    send_kwargs, email_context = get_email_context()
-    email_context["order_details_url"] = build_absolute_uri(
-        reverse("order:details", kwargs={"token": order.token})
-    )
-    email_context["order"] = order
-    email_markup = get_order_confirmation_markup(order)
-    email_context["schema_markup"] = email_markup
-
-    return {
-        "recipient_list": recipient_emails,
-        "template_name": template,
-        "context": email_context,
-        **send_kwargs,
-    }
->>>>>>> 440c9b18
 
 
 def collect_data_for_fullfillment_email(order_pk, template, fulfillment_pk):
@@ -110,10 +92,10 @@
 
 
 @app.task
-def send_staff_order_confirmation(order_pk):
+def send_staff_order_confirmation(order_pk, redirect_url):
     """Send order confirmation email."""
     staff_email_data = collect_staff_order_notification_data(
-        order_pk, STAFF_CONFIRM_ORDER_TEMPLATE
+        order_pk, STAFF_CONFIRM_ORDER_TEMPLATE, redirect_url
     )
     if staff_email_data["recipient_list"]:
         send_templated_mail(**staff_email_data)
