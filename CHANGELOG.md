--- conflicted
+++ resolved
@@ -44,12 +44,9 @@
 - Default default PAGINATE_BY - #4238 by @dominik-zeglen
 - Add basic Gift Cards support in the backend - #4025 by @fowczarek
 - Create generic filtering interface - #4221 by @dominik-zeglen
-<<<<<<< HEAD
-- Add order filtering - #4237 by @dominik-zeglen
-=======
 - API checkout payment can fail without creating an order and deleting checkout - #4154 by @NyanKiyoshi
 - Payment gateways are now optionally receiving the `order_id` field from the `PaymentData` object. Thus should not rely on that information. - #4154 by @NyanKiyoshi
->>>>>>> d06370e7
+- Add order filtering - #4237 by @dominik-zeglen
 
 ## 2.6.0
 
