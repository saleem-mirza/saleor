# Changelog

All notable, unreleased changes to this project will be documented in this file. For the released changes, please visit the [Releases](https://github.com/mirumee/saleor/releases) page.

## [Unreleased]
- Refactor error handling in mutations #3891 by @maarcingebala @akjanik
- Use only_fields instead of exclude_fields in gql api - #3940 by @michaljelonek
- Add mutation for bulk delete order lines - #3935 by @akjanik
- Fix dashboard 1.0 missing logo and missing back arrow on collections - #3958 by @NyanKiyoshi
- Add mutations for publishing and unpublishing multiple pages - #3954 by @akjanik
- Prefetch collections when getting sales of a bunch of products - #3961 by @NyanKiyoshi
- Move dialog windows to querystring rather than router paths - #3953 by @dominik-zeglen
- Add mutation for bulk cancel orders - #3967 by @akjanik
- Cleanup and maintenance of the GraphQL API code - #3942 by @NyanKiyoshi
- Removed the dead `children` field from the `Menu` type - #3973 by @NyanKiyoshi
- Add mutations for bulk publishing and unpublishing products - #3969 by akjanik
- Add mutation for bulk publishing and unpublishing collections - #3970 by @akjanik
<<<<<<< HEAD
- Unittests use none as media root - #3975 by @korycins
=======
- Rename Cart to Checkout - #3963 by @michaljelonek
- Implement menus items reordering into the GraphQL API - #3958 by @NyanKiyoshi
>>>>>>> e4803439


## 2.5.0

### API
- Add query to fetch draft orders - #3809 by @michaljelonek
- Add bulk delete mutations - #3838 by @michaljelonek
- Add `languageCode` enum to API - #3819 by @michaljelonek, #3854 by @jxltom
- Duplicate address instances in checkout mutations - #3866 by @pawelzar
- Restrict access to `orders` query for unauthorized users - #3861 by @pawelzar
- Support setting address as default in address mutations - #3787 by @jxltom
- Fix phone number validation in GraphQL when country prefix not given - #3905 by @patrys
- Report pretty stack traces in DEBUG mode - #3918 by @patrys

### Core
- Drop support for Django 2.1 and Django 1.11 (previous LTS) - #3929 by @patrys
- Fulfillment of digital products - #3868 by @korycins
- Introduce avatars for staff accounts - #3878 by @pawelzar
- Refactor the account avatars path from a relative to absolute - #3938 by @NyanKiyoshi

### Dashboard 2.0
- Add translations section - #3884 by @dominik-zeglen
- Add light/dark theme - #3856 by @dominik-zeglen
- Add customer's address book view - #3826 by @dominik-zeglen
- Add "Add variant" button on the variant details page = #3914 by @dominik-zeglen
- Add back arrows in "Configure" subsections - #3917 by @dominik-zeglen
- Display avatars in staff views - #3922 by @dominik-zeglen
- Prevent user from changing his own status and permissions - #3922 by @dominik-zeglen
- Fix crashing product create view - #3837, #3910 by @dominik-zeglen
- Fix layout in staff members details page - #3857 by @dominik-zeglen
- Fix unfocusing rich text editor - #3902 by @dominik-zeglen
- Improve accessibility - #3856 by @dominik-zeglen

### Other notable changes
- Improve user and staff management in dashboard 1.0 - #3781 by @jxltom
- Fix default product tax rate in Dashboard 1.0 - #3880 by @pawelzar
- Fix logo in docs - #3928 by @michaljelonek
- Fix name of logo file - #3867 by @jxltom
- Fix variants for juices in example data - #3926 by @michaljelonek
- Fix alignment of the cart dropdown on new bootstrap version - #3937 by @NyanKiyoshi
- Refactor the account avatars path from a relative to absolute - #3938 by @NyanKiyoshi
- New translations:
  - Armenian
  - Portuguese
  - Swahili
  - Thai


## 2.4.0
### API
- Add model translations support in GraphQL API - #3789 by @michaljelonek
- Add mutations to manage addresses for authenticated customers - #3772 by @Kwaidan00, @maarcingebala
- Add mutation to apply vouchers in checkout - #3739 by @Kwaidan00
- Add thumbnail field to `OrderLine` type - #3737 by @michaljelonek
- Add a query to fetch order by token - #3740 by @michaljelonek
- Add city choices and city area type to address validator API - #3788 by @jxltom
- Fix access to unpublished objects in API - #3724 by @Kwaidan00
- Fix bug where errors are not returned when creating fulfillment with a non-existent order line - #3777 by @jxltom
- Fix `productCreate` mutation when no product type was provided - #3804 by @michaljelonek
- Enable database search in products query - #3736 by @michaljelonek
- Use authenticated user's email as default email in creating checkout - #3726 by @jxltom
- Generate voucher code if it wasn't provided in mutation - #3717 by @Kwaidan00
- Improve limitation of vouchers by country  - #3707 by @michaljelonek
- Only include canceled fulfillments for staff in fulfillment API - #3778 by @jxltom
- Support setting address as when creating customer address #3782 by @jxltom
- Fix generating slug from title - #3816 by @maarcingebala
- Add `variant` field to `OrderLine` type - #3820 by @maarcingebala

### Core
- Add JSON fields to store rich-text content - #3756 by @michaljelonek
- Add function to recalculate total order weight - #3755 by @Kwaidan00, @maarcingebala
- Unify cart creation logic in API and Django views - #3761, #3790 by @maarcingebala
- Unify payment creation logic in API and Django views - #3715 by @maarcingebala
- Support partially charged and refunded payments - #3735 by @jxltom
- Support partial fulfillment of ordered items - #3754 by @jxltom
- Fix applying discounts when a sale has no end date - #3595 by @cprinos

### Dashboard 2.0
- Add "Discounts" section - #3654 by @dominik-zeglen
- Add "Pages" section; introduce Draftail WYSIWYG editor - #3751 by @dominik-zeglen
- Add "Shipping Methods" section - #3770  by @dominik-zeglen
- Add support for date and datetime components - #3708 by @dominik-zeglen
- Restyle app layout - #3811 by @dominik-zeglen

### Other notable changes

- Unify model field names related to models' public access - `publication_date` and `is_published` - #3706 by @michaljelonek
- Improve filter orders by payment status - #3749 @jxltom
- Refactor translations in emails - #3701 by @Kwaidan00
- Use exact image versions in docker-compose - #3742 by @ashishnitinpatil
- Sort order payment and history in descending order - #3747 by @jxltom
- Disable style-loader in dev mode - #3720 by @jxltom
- Add ordering to shipping method - #3806 by @michaljelonek
- Add missing type definition for dashboard 2.0 - #3776 by @jxltom
- Add header and footer for checkout success pages #3752 by @jxltom
- Add instructions for using local assets in Docker - #3723 by @michaljelonek
- Update S3 deployment documentation to include CORS configuration note - #3743 by @NyanKiyoshi
- Fix missing migrations for is_published field of product and page model - #3757 by @jxltom
- Fix problem with l10n in Braintree payment gateway template - #3691 by @Kwaidan00
- Fix bug where payment is not filtered from active ones when creating payment - #3732 by @jxltom
- Fix incorrect cart badge location - #3786 by @jxltom
- Fix storefront styles after bootstrap is updated to 4.3.1 - #3753 by @jxltom
- Fix logo size in different browser and devices with different sizes - #3722 by @jxltom
- Rename dumpdata file `db.json` to `populatedb_data.json` - #3810 by @maarcingebala
- Prefetch collections for product availability - #3813 by @michaljelonek
- Bump django-graphql-jwt - #3814 by @michaljelonek
- Fix generating slug from title - #3816 by @maarcingebala
- New translations:
  - Estonian
  - Indonesian


## 2.3.1
- Fix access to private variant fields in API - #3773 by maarcingebala
- Limit access of quantity and allocated quantity to staff in GraphQL API #3780 by @jxltom


## 2.3.0
### API
- Return user's last checkout in the `User` type - #3578 by @fowczarek
- Automatically assign checkout to the logged in user - #3587 by @fowczarek
- Expose `chargeTaxesOnShipping` field in the `Shop` type - #3603 by @fowczarek
- Expose list of enabled payment gateways - #3639 by @fowczarek
- Validate uploaded files in a unified way - #3633 by @fowczarek
- Add mutation to trigger fetching tax rates - #3622 by @fowczarek
- Use USERNAME_FIELD instead of hard-code email field when resolving user - #3577 by @jxltom
- Require variant and quantity fields in `CheckoutLineInput` type - #3592 by @jxltom
- Preserve order of nodes in `get_nodes_or_error` function - #3632 by @jxltom
- Add list mutations for `Voucher` and `Sale` models - #3669 by @michaljelonek
- Use proper type for countries in `Voucher` type - #3664 by @michaljelonek
- Require email in when creating checkout in API - #3667 by @michaljelonek
- Unify returning errors in the `tokenCreate` mutation - #3666 by @michaljelonek
- Use `Date` field in Sale/Voucher inputs - #3672 by @michaljelonek
- Refactor checkout mutations - #3610 by @fowczarek
- Refactor `clean_instance`, so it does not returns errors anymore - #3597 by @akjanik
- Handle GraphqQL syntax errors - #3576 by @jxltom

### Core
- Refactor payments architecture - #3519 by @michaljelonek
- Improve Docker and `docker-compose` configuration - #3657 by @michaljelonek
- Allow setting payment status manually for dummy gateway in Storefront 1.0 - #3648 by @jxltom
- Infer default transaction kind from operation type  - #3646 by @jxltom
- Get correct payment status for order without any payments - #3605 by @jxltom
- Add default ordering by `id` for `CartLine` model - #3593 by @jxltom
- Fix "set password" email sent to customer created in the dashboard - #3688 by @Kwaidan00

### Dashboard 2.0
- ️Add taxes section - #3622 by @dominik-zeglen
- Add drag'n'drop image upload - #3611 by @dominik-zeglen
- Unify grid handling - #3520 by @dominik-zeglen
- Add component generator - #3670 by @dominik-zeglen
- Throw Typescript errors while snapshotting - #3611 by @dominik-zeglen
- Simplify mutation's error checking - #3589 by @dominik-zeglen
- Fix order cancelling - #3624 by @dominik-zeglen
- Fix logo placement - #3602 by @dominik-zeglen

### Other notable changes
- Register Celery task for updating exchange rates - #3599 by @jxltom
- Fix handling different attributes with the same slug - #3626 by @jxltom
- Add missing migrations for tax rate choices - #3629 by @jxltom
- Fix `TypeError` on calling `get_client_token` - #3660 by @michaljelonek
- Make shipping required as default when creating product types - #3655 by @jxltom
- Display payment status on customer's account page in Storefront 1.0 - #3637 by @jxltom
- Make order fields sequence in Dashboard 1.0 same as in Dashboard 2.0 - #3606 by @jxltom
- Fix returning products for homepage for the currently viewing user - #3598 by @jxltom
- Allow filtering payments by status in Dashboard 1.0 - #3608 by @jxltom
- Fix typo in the definition of order status - #3649 by @jxltom
- Add margin for order notes section - #3650 by @jxltom
- Fix logo position - #3609, #3616 by @jxltom
- Storefront visual improvements - #3696 by @piotrgrundas
- Fix product list price filter - #3697 by @Kwaidan00
- Redirect to success page after successful payment - #3693 by @Kwaidan00


## 2.2.0
### API
- Use `PermissionEnum` as input parameter type for `permissions` field - #3434 by @maarcingebala
- Add "authorize" and "charge" mutations for payments - #3426 by @jxltom
- Add alt text to product thumbnails and background images of collections and categories - #3429 by @fowczarek
- Fix passing decimal arguments = #3457 by @fowczarek
- Allow sorting products by the update date - #3470 by @jxltom
- Validate and clear the shipping method in draft order mutations - #3472 by @fowczarek
- Change tax rate field to choice field - #3478 by @fowczarek
- Allow filtering attributes by collections - #3508 by @maarcingebala
- Resolve to `None` when empty object ID was passed as mutation argument - #3497 by @maarcingebala
- Change `errors` field type from [Error] to [Error!] - #3489 by @fowczarek
- Support creating default variant for product types that don't use multiple variants - #3505 by @fowczarek
- Validate SKU when creating a default variant - #3555 by @fowczarek
- Extract enums to separate files - #3523 by @maarcingebala

### Core
- Add Stripe payment gateway - #3408 by @jxltom
- Add `first_name` and `last_name` fields to the `User` model - #3101 by @fowczarek
- Improve several payment validations - #3418 by @jxltom
- Optimize payments related database queries - #3455 by @jxltom
- Add publication date to collections - #3369 by @k-brk
- Fix hard-coded site name in order PDFs - #3526 by @NyanKiyoshi
- Update favicons to the new style - #3483 by @dominik-zeglen
- Fix migrations for default currency - #3235 by @bykof
- Remove Elasticsearch from `docker-compose.yml` - #3482 by @maarcingebala
- Resort imports in tests - #3471 by @jxltom
- Fix the no shipping orders payment crash on Stripe - #3550 by @NyanKiyoshi
- Bump backend dependencies - #3557 by @maarcingebala. This PR removes security issue CVE-2019-3498 which was present in Django 2.1.4. Saleor however wasn't vulnerable to this issue as it doesn't use the affected `django.views.defaults.page_not_found()` view.
- Generate random data using the default currency - #3512 by @stephenmoloney
- New translations:
  - Catalan
  - Serbian

### Dashboard 2.0
- Restyle product selection dialogs - #3499 by @dominik-zeglen, @maarcingebala
- Fix minor visual bugs in Dashboard 2.0 - #3433 by @dominik-zeglen
- Display warning if order draft has missing data - #3431 by @dominik-zeglen
- Add description field to collections - #3435 by @dominik-zeglen
- Add query batching - #3443 by @dominik-zeglen
- Use autocomplete fields in country selection - #3443 by @dominik-zeglen
- Add alt text to categories and collections - #3461 by @dominik-zeglen
- Use first and last name of a customer or staff member in UI - #3247 by @Bonifacy1, @dominik-zeglen
- Show error page if an object was not found - #3463 by @dominik-zeglen
- Fix simple product's inventory data saving bug - #3474 by @dominik-zeglen
- Replace `thumbnailUrl` with `thumbnail { url }` - #3484 by @dominik-zeglen
- Change "Feature on Homepage" switch behavior - #3481 by @dominik-zeglen
- Expand payment section in order view - #3502 by @dominik-zeglen
- Change TypeScript loader to speed up the build process - #3545 by @patrys

### Bugfixes
- Do not show `Pay For Order` if order is partly paid since partial payment is not supported - #3398 by @jxltom
- Fix attribute filters in the products category view - #3535 by @fowczarek
- Fix storybook dependencies conflict - #3544 by @dominik-zeglen


## 2.1.0
### API
- Change selected connection fields to lists - #3307 by @fowczarek
- Require pagination in connections - #3352 by @maarcingebala
- Replace Graphene view with a custom one - #3263 by @patrys
- Change `sortBy` parameter to use enum type  - #3345 by @fowczarek
- Add `me` query to fetch data of a logged-in user - #3202, #3316 by @fowczarek
- Add `canFinalize` field to the Order type - #3356 by @fowczarek
- Extract resolvers and mutations to separate files - #3248 by @fowczarek
- Add VAT tax rates field to country - #3392 by @michaljelonek
- Allow creating orders without users - #3396 by @fowczarek

### Core
- Add Razorpay payment gatway - #3205 by @NyanKiyoshi
- Use standard tax rate as a default tax rate value - #3340 by @fowczarek
- Add description field to the Collection model - #3275 by @fowczarek
- Enforce the POST method on VAT rates fetching - #3337 by @NyanKiyoshi
- Generate thumbnails for category/collection background images - #3270 by @NyanKiyoshi
- Add warm-up support in product image creation mutation - #3276 by @NyanKiyoshi
- Fix error in the `populatedb` script when running it not from the project root - #3272 by @NyanKiyoshi
- Make Webpack rebuilds fast - #3290 by @patrys
- Skip installing Chromium to make deployment faster - #3227 by @jxltom
- Add default test runner - #3258 by @jxltom
- Add Transifex client to Pipfile - #3321 by @jxltom
- Remove additional pytest arguments in tox - #3338 by @jxltom
- Remove test warnings - #3339 by @jxltom
- Remove runtime warning when product has discount - #3310 by @jxltom
- Remove `django-graphene-jwt` warnings - #3228 by @jxltom
- Disable deprecated warnings - #3229 by @jxltom
- Add `AWS_S3_ENDPOINT_URL` setting to support DigitalOcean spaces. - #3281 by @hairychris
- Add `.gitattributes` file to hide diffs for generated files on Github - #3055 by @NyanKiyoshi
- Add database sequence reset to `populatedb` - #3406 by @michaljelonek
- Get authorized amount from succeeded auth transactions - #3417 by @jxltom
- Resort imports by `isort` - #3412 by @jxltom

### Dashboard 2.0
- Add confirmation modal when leaving view with unsaved changes - #3375 by @dominik-zeglen
- Add dialog loading and error states - #3359 by @dominik-zeglen
- Split paths and urls - #3350 by @dominik-zeglen
- Derive state from props in forms - #3360 by @dominik-zeglen
- Apply debounce to autocomplete fields - #3351 by @dominik-zeglen
- Use Apollo signatures - #3353 by @dominik-zeglen
- Add order note field in the order details view - #3346 by @dominik-zeglen
- Add app-wide progress bar - #3312 by @dominik-zeglen
- Ensure that all queries are built on top of TypedQuery - #3309 by @dominik-zeglen
- Close modal windows automatically - #3296 by @dominik-zeglen
- Move URLs to separate files - #3295 by @dominik-zeglen
- Add basic filters for products and orders list - #3237 by @Bonifacy1
- Fetch default currency from API - #3280 by @dominik-zeglen
- Add `displayName` property to components - #3238 by @Bonifacy1
- Add window titles - #3279 by @dominik-zeglen
- Add paginator component - #3265 by @dominik-zeglen
- Update Material UI to 3.6 - #3387 by @patrys
- Upgrade React, Apollo, Webpack and Babel - #3393 by @patrys
- Add pagination for required connections - #3411 by @dominik-zeglen

### Bugfixes
- Fix language codes - #3311 by @jxltom
- Fix resolving empty attributes list - #3293 by @maarcingebala
- Fix range filters not being applied - #3385 by @michaljelonek
- Remove timeout for updating image height - #3344 by @jxltom
- Return error if checkout was not found - #3289 by @maarcingebala
- Solve an auto-resize conflict between Materialize and medium-editor - #3367 by @adonig
- Fix calls to `ngettext_lazy` - #3380 by @patrys
- Filter preauthorized order from succeeded transactions - #3399 by @jxltom
- Fix incorrect country code in fixtures - #3349 by @bingimar
- Fix updating background image of a collection - #3362 by @fowczarek & @dominik-zeglen

### Docs
- Document settings related to generating thumbnails on demand - #3329 by @NyanKiyoshi
- Improve documentation for Heroku deployment - #3170 by @raybesiga
- Update documentation on Docker deployment - #3326 by @jxltom
- Document payment gateway configuration - #3376 by @NyanKiyoshi


## 2.0.0
### API
- Add mutation to delete a customer; add `isActive` field in `customerUpdate` mutation - #3177 by @maarcingebala
- Add mutations to manage authorization keys - #3082 by @maarcingebala
- Add queries for dashboard homepage - #3146 by @maarcingebala
- Allows user to unset homepage collection - #3140 by @oldPadavan
- Use enums as permission codes - #3095 by @the-bionic
- Return absolute image URLs - #3182 by @maarcingebala
- Add `backgroundImage` field to `CategoryInput` - #3153 by @oldPadavan
- Add `dateJoined` and `lastLogin` fields in `User` type - #3169 by @maarcingebala
- Separate `parent` input field from `CategoryInput` - #3150 by @akjanik
- Remove duplicated field in Order type - #3180 by @maarcingebala
- Handle empty `backgroundImage` field in API - #3159 by @maarcingebala
- Generate name-based slug in collection mutations - #3145 by @akjanik
- Remove products field from `collectionUpdate` mutation - #3141 by @oldPadavan
- Change `items` field in `Menu` type from connection to list - #3032 by @oldPadavan
- Make `Meta.description` required in `BaseMutation` - #3034 by @oldPadavan
- Apply `textwrap.dedent` to GraphQL descriptions - #3167 by @fowczarek

### Dashboard 2.0
- Add collection management - #3135 by @dominik-zeglen
- Add customer management - #3176 by @dominik-zeglen
- Add homepage view - #3155, #3178 by @Bonifacy1 and @dominik-zeglen
- Add product type management - #3052 by @dominik-zeglen
- Add site settings management - #3071 by @dominik-zeglen
- Escape node IDs in URLs - #3115 by @dominik-zeglen
- Restyle categories section - #3072 by @Bonifacy1

### Other
- Change relation between `ProductType` and `Attribute` models - #3097 by @maarcingebala
- Remove `quantity-allocated` generation in `populatedb` script - #3084 by @MartinSeibert
- Handle `Money` serialization - #3131 by @Pacu2
- Do not collect unnecessary static files - #3050 by @jxltom
- Remove host mounted volume in `docker-compose` - #3091 by @tiangolo
- Remove custom services names in `docker-compose` - #3092 by @tiangolo
- Replace COUNTRIES with countries.countries - #3079 by @neeraj1909
- Installing dev packages in docker since tests are needed - #3078 by @jxltom
- Remove comparing string in address-form-panel template - #3074 by @tomcio1205
- Move updating variant names to a Celery task - #3189 by @fowczarek

### Bugfixes
- Fix typo in `clean_input` method - #3100 by @the-bionic
- Fix typo in `ShippingMethod` model - #3099 by @the-bionic
- Remove duplicated variable declaration - #3094 by @the-bionic

### Docs
- Add createdb note to getting started for Windows - #3106 by @ajostergaard
- Update docs on pipenv - #3045 by @jxltom<|MERGE_RESOLUTION|>--- conflicted
+++ resolved
@@ -15,12 +15,9 @@
 - Removed the dead `children` field from the `Menu` type - #3973 by @NyanKiyoshi
 - Add mutations for bulk publishing and unpublishing products - #3969 by akjanik
 - Add mutation for bulk publishing and unpublishing collections - #3970 by @akjanik
-<<<<<<< HEAD
 - Unittests use none as media root - #3975 by @korycins
-=======
 - Rename Cart to Checkout - #3963 by @michaljelonek
 - Implement menus items reordering into the GraphQL API - #3958 by @NyanKiyoshi
->>>>>>> e4803439
 
 
 ## 2.5.0
